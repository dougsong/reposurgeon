#!/usr/bin/env python
#
# reposurgeon - a repository surgeon.
#
# By ESR, October 2010.  BSD terms apply.
#
# Requires Python 2.7.2 or newer.
#
import sys, os, cmd, tempfile, subprocess, glob, hashlib, cProfile, cPickle
<<<<<<< HEAD
import re, time, calendar, signal, shutil, copy, shlex, collections, unittest
import email.message, email.parser, email.utils
import xml.etree.cElementTree as ET
import threading, Queue
=======
import re, time, calendar, signal, shutil, copy, shlex, collections, resource
import email.message, email.parser, email.utils
>>>>>>> 4ad21c5a

# This import only works on Unixes.  The intention is to enable
# Ctrl-P, Ctrl-N, and friends in Cmd. 
try:
    import readline
except ImportError:
    pass

version="2.1"

#
# This code is intended to be hackable to support for special-purpose or
# custom operations, though it's even better if you can come up with a new
# surgical primitive general enough to ship with the stock version.  For
# either case, here's a guide to the architecture.
#
# The core classes are largely about deserializing and reserializing import
# streams.  In between these two operations the repo state lives in a
# fairly simple Python object, Repository. The main part of Repository
# is just a list of events - Commits, Blobs, Tags, Resets, and Passthroughs.
# These are straightforward representations of the command types in an
# import stream, with Passthrough as a way of losslessly conveying lines
# the parser does not recognize.
#
#  +-------------+    +---------+    +-------------+
#  | Deserialize |--->| Operate |--->| Reserialize |
#  +-------------+    +---------+    +-------------+
#
# The general theory of reposurgeon is: you deserialize, you do stuff
# to the event list that preserves correctness invariants, you
# reserialize.  The "do stuff" is mostly not in the core classes, but
# there is one major exception.  The primitive to delete a commit and
# shuffle its fileops forwards or backwards is seriously intertwined
# with the core classes and actually makes up almost 50% of Repository
# by line count.
#
# The rest of the surgical code lives outside the core classes. Most
# of it lives in the RepoSurgeon class (the command interpreter) or
# the RepositoryList class (which encapsulated name access to a list
# of repositories and also hosts surgical operations involving
# multiple repositories). A few bits, like the repository reader and
# builder, have enough logic that's independent of these
# classes to be factored out of it.
#
# In designing new commands for the interpreter, try hard to keep them
# orthogonal to the selection-set code. As often as possible, commands
# should all have a similar form with a (single) selection set argument.
#
# VCS is not a core class.  The code for manipulating actual repos is bolted
# on the the ends of the pipeline, like this:
#
#  +--------+    +-------------+    +---------+    +-----------+    +--------+
#  | Import |--->| Deserialize |--->| Operate |--->| Serialize |--->| Export |
#  +--------+    +-------------+ A  +---------+    +-----------+    +--------+
#       +-----------+            |
#       | Extractor |------------+
#       +-----------+
#
# The Import and Export boxes call methods in VCS.
#
# Extractor classes build the deserialized internal representation directly.
# Each extractor class is a set of VCS-specific methods to be used by the
# RepoStreamer driver class.
#

class VCS:
    "Class representing a version-control system."
    def __init__(self, name,
                 subdirectory,
                 exporter,
                 styleflags,
                 properties,
                 initializer,
                 lister,
                 importer,
                 checkout,
                 preserve,
                 authormap,
                 ignorename,
                 notes):
        self.name = name
        self.subdirectory = subdirectory
        self.exporter = exporter
        self.styleflags = styleflags
        self.properties = properties
        self.initializer = initializer
        self.lister = lister
        self.importer = importer
        self.checkout = checkout
        self.preserve = preserve
        self.authormap = authormap
        self.ignorename = ignorename
        self.notes = notes
    def __repr__(self):
        return "         Name: " + str(self.name) + "\n" \
             + " Subdirectory: " + str(self.subdirectory) + "\n" \
             + "     Exporter: " + str(self.exporter) + "\n" \
             + " Export-Style: " + repr(self.styleflags) + "\n" \
             + "   Properties: " + repr(self.properties) + "\n" \
             + "  Initializer: " + str(self.initializer) + "\n" \
             + "       Lister: " + str(self.lister) + "\n" \
             + "     Importer: " + str(self.importer) + "\n" \
             + "     Checkout: " + str(self.checkout) + "\n" \
             + "     Preserve: " + str(self.preserve) + "\n" \
             + "    Authormap: " + str(self.authormap) + "\n" \
             + "   Ignorename: " + str(self.ignorename) + "\n" \
             + "        Notes: " + str(self.notes) + "\n"

# Most knowledge about specific version-control systems lives in the
# following class list. Exception; there's a git-specific hook in the
# repo reader; also see the extractor classes.
# The members are, respectively:
#
# * Name of its characteristic subdirectory.
# * Command to export from the VCS to the interchange format
# * Export-style flags.
#     "nl-after-commit" = inserts an extra NL after each commit
#     "nl-after-comment" = inserts an extra NL after each comment
#     "export-progress" = exporter generates its own progress messages,
#                         no need for baton prompt.
# * Flag specifying whether it handles per-commit properties on import
# * Command to initialize a new repo
# * Command to import from the interchange format
# * Command to check out working copies of the repo files.
# * Default preserve set (typically config and hook files).
# * Likely location for an importer to drop an authormap file
# * Command to list files under repository control.
#
# Note that some of the commands used here are plugins or extensions
# that are not part of the basic VCS. Thus these may fail when called;
# we need to be prepared to cope with that.
#
# %(tempfile)s in a command gets substituted with the name of a
# tempile that the calling code will know to read or write from as
# appropriate after the command is done.  If your exporter can simply
# dump to stdout, or your importer read from stdin, leave out the
# %(tempfile)s; reposurgeon will popen(3) the command, and it will
# actually be slightly faster (especially on large repos) because it
# won't have to wait for the tempfile I/O to complete.
#
# %(basename) is replaced with the basename of the repo directory.
#
vcstypes = [
    VCS(name="git",
        subdirectory=".git",
        exporter="git fast-export -M -C --signed-tags=verbatim --tag-of-filtered-object=drop --all",
        styleflags=set(["nl-after-commit"]),
        properties=False,
        initializer="git init",
        importer="git fast-import",
        checkout="git checkout",
        lister="git ls-files",
        preserve=set(['.git/config', '.git/hooks']),
        authormap=".git/cvs-authors",
        ignorename=".gitignore",
        notes="The authormap is not required, but will be used if present."),
    # 
    VCS(name="bzr",
        subdirectory=".bzr",
        exporter="bzr fast-export --no-plain %(basename)s",
        styleflags=set(["export-progress", "nl-after-comment"]),
        properties=True,
        initializer=None,
        lister=None,
        importer="bzr fast-import -",
        checkout="bzr checkout",
        preserve=set([]),
        authormap=None,
        ignorename=".bzrignore",
        notes="Requires the bzr-fast-import plugin."),
    # Export is tested and works; import is flaky.
    VCS(name="hg",
        subdirectory=".hg",
        exporter="hg-fast-export.py --marks /dev/null --mapping /dev/null --heads /dev/null --status /dev/null --repo .",
        styleflags=set(["nl-after-comment",
                        "nl-after-commit",
                        "export-progress"]),
        properties=False,
        initializer="hg init",
        lister="hg locate",
        importer="hg fastimport %(tempfile)s",
        checkout="hg checkout",
        preserve=set([".hg/hgrc"]),
        authormap=None,
        ignorename=".hgignore",
        notes="The hg export-import methods are not part of stock Mercurial."),
    # If we ever implement an exporter, don't forget to preserve hooks/.  
    VCS(name="svn",
        subdirectory="locks",
        exporter="svnadmin dump .",
        styleflags=set(["export-progress"]),
        properties=False,
        initializer=None,
        importer=None,
        checkout=None,
        lister=None,
        preserve=set([]),
        authormap=None,
        ignorename=None,
        notes="Read-only. Run from the repository, not a checkout directory."),
    ]

# How to write extractor classes:
#
# Clone one of the existing ones and mutate.  
#
# Significant fact: None of the get_* methods for extracting information about
# a revision is called until after checkout has been called on that revision.
#
# Most methods take a native revision ID as argument. The value and type of the
# ID don't matter to any of the code that will call the extractor, except that
# IDs must be hashable so they can be dictionary keys.
#
# The 'name', 'subdirectory', and 'visible' members must be set. The
# subdirectory member is how an extractor recognizes what repositories
# it can consume.  If the visible member is false, the 'read' command
# will ignore the existence of the extractor.
#
# The strings returned by get_committer() and get_authors() should look like
#
# J. Random User <random@foobar> 2011-11-29T10:13:32Z
#
# that is, a free text name followed by an email ID followed by a date.
# The date specification can be anything Attribution() can parse; in
# particular, RFC3339 dates are good, so are RFC822 (email) dates,
# and so is git's native integer-Unix-timestamp/timezone pairs.

class GitExtractor:
    "Repository extractor for the git version-control system."
    # Regardless of what revision and branch was current at start,
    # after the git extractor runs the head revision on the master branch
    # will be checked out.
    #
    # The git extractor does not attempt to recover N ops,
    # symbolic links, gitlinks, or directory fileops.
    #
    # To be streamed, a git repo must have <emphasis>local</emphasis>
    # refs to all branches - in particular, local tracking branches
    # corresponding to all remotes.
    #
    # Some of these limitations could be fixed, but the git extractor
    # is not intended to replace git-fast-export; it only exists as a
    # test for the generic RepoStreamer code and a model for future
    # extractors.
    def __init__(self):
        # These must be set for every extractor class
        self.name = "git-extractor"
        self.subdirectory = ".git"
        self.visible = False
        # These are internal
        self.revlist = []
        self.parents = {}
        self.header = {}
        self.meta = {}
        self.tags = []
        self.refs = {}
        self.baton = None
    def analyze(self, baton):
        "Analyze a git repository for streaming."
        self.baton = baton
        # Get the topologically-ordered list of revisions and parent hashes
        with popen_or_die("git log --all --topo-order --reverse --format='%H %P'") as fp:
            for line in fp:
                fields = line.strip().split()
                self.revlist.append(fields[0])
                self.parents[fields[0]] = fields[1:]
        self.baton.twirl()
        # Next, all other per-commit data except branch IDs
        with popen_or_die("git log --all --reverse --date=raw --format='%H|%cn <%ce> %cd|%an <%ae> %ad'") as fp:
            for line in fp:
                (h, ci, ai) = line.strip().split('|')
                self.meta[h] = {'ci':ci, 'ai':ai}
        # Next, find all refs
        for root, dirs, files in os.walk(".git/refs"):
            for leaf in files:
                assert dirs is not None  # Pacify pylint
                ref = os.path.join(root, leaf)
                with file(ref) as fp:
                    self.refs[ref[5:]] = fp.read().strip()
        self.baton.twirl()
        # Next, grab all tag objects.
        with popen_or_die("git tag -l") as fp:
            for line in fp:
                tag = line.strip()
                with popen_or_die("git rev-parse %s" % tag) as fp:
                    taghash = fp.read().strip()
                # Annotated tags are first-class objects with their
                # own hashes.  The hash of a lightweight tag is just
                # the commit it points to. Handle both cases.
                objecthash = taghash
                with popen_or_die("git cat-file -p %s" % tag) as fp:
                    comment = None
                    tagger = None
                    for line in fp:
                        line = line.strip()
                        if line.startswith("tagger "):
                            tagger = line[len("tagger "):]
                        elif line.startswith("object"):
                            objecthash = line.split()[1]
                        elif comment is None and not line:
                            comment = ""
                        elif type(comment) == type(""):
                            comment += line + "\n"
                            if objecthash != taghash:
                                # committish isn't a mark; we'll fix that later
                                self.tags.append(Tag(name=tag,
                                                     tagger=Attribution(tagger),
                                                     comment=comment,
                                                     committish=objecthash))
                    self.refs["refs/tags/" + tag] = objecthash
        self.baton.twirl()
        # Color branches in the order the tips occur.  Emulate the
        # git-export order.
        refnames = self.refs.keys()
        refnames.sort(key=lambda name: self.revlist.index(self.refs[name]))
        for ref in refnames:
            self.__branch_color(self.refs[ref], ref)
        uncolored = [revision for revision in self.revlist if 'branch' not in self.meta[revision]]
        if uncolored:
            if verbose >= 1:
                raise Fatal("missing branch attribute for: %s" % uncolored)
            else:
                raise Fatal("some branches do not have local ref names.")
        self.baton.twirl()
    def __metadata(self, rev, fmt):
        with popen_or_die("git log -1 --format='%s' %s" % (fmt, rev)) as fp:
            return fp.read()[:-1]
    def __branch_color(self, rev, color):
        if rev.startswith("ref"):
            return
        while not 'branch' in self.meta[rev]:
            self.meta[rev]['branch'] = color
            parents = self.get_parents(rev)
            if not parents:
                break
            elif len(parents) == 1:
                # This case avoids blowing Python's stack by recursing
                # too deep on large repos.
                rev = parents[0]
            else:
                for parent in parents:
                    self.__branch_color(parent, color)
                break
    def pre_extract(self, repo):
        "Hook for any setup actions required before streaming."
        assert repo is not None  # Pacify pylint
    def post_extract(self, repo):
        for event in repo.commits():
            event.properties = collections.OrderedDict()
        os.system("git checkout --quiet master")
    def isclean(self):
        "Return True if repo has no unsaved changes."
        return not capture("git ls-files --modified")
    def get_revlist(self):
        "Return a list of commit ID strings in commit timestamp order."
        return self.revlist
    def get_taglist(self):
        "Return a list of tag name strings."
        return self.tags
    def get_resetlist(self):
        "Return a dictionary of reset names with revisions as values."
        return [item for item in self.refs.items() if "/tags/" not in item[0]]
    def checkout(self, rev, filemap):
        "Check the directory out to a specified revision."
        assert filemap is not None # pacify pylint
        os.system("git checkout --quiet %s" % rev)
        manifest = capture("git ls-files").split()
        return manifest
    def cleanup(self, rev, issued):
        "Cleanup after checkout."
        assert rev and (issued is not None) # Pacify pylint
    def get_parents(self, rev):
        "Return the list of commit IDs of a commit's parents."
        return self.parents[rev]
    def get_branch(self, rev):
        return self.meta[rev]['branch']
    def get_comment(self, rev):
        "Return a commit's change comment as a string."
        return self.__metadata(rev, "%B")
    def get_committer(self, rev):
        "Return the committer's ID/date as a string."
        return self.meta[rev]['ci']
    def get_authors(self, rev):
        "Return the author's name and email address as a string."
        return [self.meta[rev]['ai']]
    def get_properties(self, rev):
        "Return a list of properties for the commit."
        assert rev is not None # Pacify pylint
        return collections.OrderedDict()

# More extractors go here

extractors = [GitExtractor()]

verbose         = 0
DEBUG_TOPOLOGY  = 2    # Debug repo-extractor logic (coarse-grained)
DEBUG_EXTRACT   = 3    # Debug repo-extractor logic (fine-grained)
DEBUG_IGNORES   = 3    # Debug ignore generation
DEBUG_EMAILIN   = 4    # Debug event round-tripping through mailbox_{out|in} 
DEBUG_SHUFFLE   = 4    # Debug file and directory handling
DEBUG_FILEMAP   = 5    # Debug building of filemaps
DEBUG_DELETE    = 5    # Debug canonicalization after deletes
DEBUG_COMMANDS  = 5    # Show commands as they are executed
DEBUG_UNITE     = 5    # Debug mark assignments in merging
DEBUG_LEXER     = 6    # Debug selection-language parsing

global_options = {}

def screenwidth():
    "Return the current width of the terminal window."
    with popen_or_die('stty size', 'r') as tp:
        return int(tp.read().split()[1])

def nuke(directory, legend):
    "Remove a (large) directory, with a progress indicator."
    with Baton(legend, enable=verbose>=DEBUG_SHUFFLE) as baton:
        for root, dirs, files in os.walk(directory, topdown=False):
            for name in files:
                os.remove(os.path.join(root, name))
                baton.twirl()
            for name in dirs:
                os.rmdir(os.path.join(root, name))
                baton.twirl()
    try:
        os.rmdir(directory)
    except OSError:
        pass

def rfc3339(t):
    "RFC3339 string from Unix time."
    return time.strftime("%Y-%m-%dT%H:%M:%SZ", time.gmtime(t))

def complain(msg):
    sys.stdout.flush()
    sys.stderr.write("reposurgeon: %s\n" % msg)

def announce(msg):
    sys.stdout.write("reposurgeon: %s\n" % msg)

class Baton:
    "Ship progress indications to stdout."
    def __init__(self, prompt, endmsg='done', enable=False):
        self.prompt = prompt
        self.endmsg = endmsg
        self.countfmt = None
        self.counter = 0
        if enable:
            self.stream = sys.stdout
        else:
            self.stream = None
        self.count = 0
        self.time = 0
    def __enter__(self):
        if self.stream:
            self.stream.write(self.prompt + "...")
            if os.isatty(self.stream.fileno()):
                self.stream.write(" \010")
            self.stream.flush()
        self.count = 0
        self.time = time.time()
        return self
    def startcounter(self, countfmt, initial=1):
        self.countfmt = countfmt
        self.counter = initial
    def bumpcounter(self):
        if self.stream is None:
            return
        if os.isatty(self.stream.fileno()):
            if self.countfmt:
                update = self.countfmt % self.counter
                self.stream.write(update + ("\010" * len(update)))
                self.stream.flush()
            else:
                self.twirl()
        self.counter = self.counter + 1
    def endcounter(self):
        if self.stream:
            w = len(self.countfmt % self.count)
            self.stream.write((" " * w) + ("\010" * w))
            self.stream.flush()
        self.countfmt = None
    def twirl(self, ch=None):
        "One twirl of the baton."
        if self.stream is None:
            return
        if os.isatty(self.stream.fileno()):
            if ch:
                self.stream.write(ch)
                self.stream.flush()
                return
            else:
                update = "-/|\\"[self.count % 4]
                self.stream.write(update + ("\010" * len(update)))
                self.stream.flush()
        self.count = self.count + 1
    def __exit__(self, extype, value_unused, traceback_unused):
        if extype == KeyboardInterrupt:
            self.endmsg = "interrupted"
        if extype == Fatal:
            self.endmsg = "aborted by error"
        if self.stream:
            self.stream.write("...(%2.2f sec) %s.\n" \
                              % (time.time() - self.time, self.endmsg))
        return False

class RepoSurgeonEmail(email.message.Message):
    "Specialized email message with a distinguishing starter."
    def __init__(self, **kwargs):
        email.message.Message.__init__(self, **kwargs)        
        self.set_unixfrom(78 * "-")
    @staticmethod
    def readmsg(fp):
        msg = ''
        firstline = fp.readline()
        if not firstline:
            return None
        elif not firstline.startswith(78 * "-"):
            msg = firstline
        while True:
            line = fp.readline()
            if not line:
                break
            if line.startswith(78 * "-"):
                break
            msg += line
        return msg
    def __str__(self):
        return email.message.Message.__str__(self).replace("\n--", "\n.--")

class Date:
    "A time/date in UTC. Preserves the original TZ information and uses it to convert back when formatting."
    def __init__(self, text):
        "Recognize date formats that exporters or email programs might emit."
        # First, look for git's preferred format, which is a timestamp
        # in UTC followed by an offset to be used as a hint for what
        # timezone to display the date in when converting to other
        # formats
        text = text.strip()
        if re.match(r"[0-9]+\s*[+-][0-9]+$", text):
            (self.timestamp, self.orig_tz_string) = text.split()
            self.tz_offset = Date.secondsFromOffsetString(self.orig_tz_string)
            self.timestamp = int(self.timestamp)
            return
        # If that didn't work, look for an RFC822 date, which git also
        # accepts. Note, there could be edge cases that Python's parser
        # handles but git doesn't.
        try:
            dt = email.utils.parsedate_tz(text)
            self.tz_offset = dt[9]
            self.timestamp = int(calendar.timegm(dt) - self.tz_offset)
            self.orig_tz_string = text.split()[5]
            return
        except TypeError:
            # time.mktime throws this when it gets None:
            # TypeError: argument must be 9-item sequence, not None
            pass
        # Also accept RFC3339 dates in Zulu time, just because I like them.
        try:
            # Discard subsecond precision, import-stream format can't use it.
            text = re.sub(r"\.[0-9]+Z", "Z", text)
            rfc3339date = time.strptime(text, "%Y-%m-%dT%H:%M:%SZ")
            self.timestamp = calendar.timegm(rfc3339date)
            self.orig_tz_string = "+0000"
            self.tz_offset = 0
            return
        except ValueError:
            # time.strptime() throws this
            # "time data 'xxxxxx' does not match format '%Y-%m-%dT%H:%M:%S'" 
            pass
        # Date format not recognized
        raise Fatal("'%s' is not a valid timestamp" % text)
    @staticmethod
    def secondsFromOffsetString(text):
        m = re.match(r"^([-+]?)([0-9]{2})([0-9]{2})$", text)
        if m is not None:
            sign = -1 if m.group(1) == "-" else 1
            hours = int(m.group(2))
            mins = int(m.group(3))
            if hours < -14 or hours > 12 or mins > 59:
                complain("dubious UTC offset '%s'." % text)
            return (hours * 60 + mins) * 60 * sign
        else:
            complain("invalid UTC offset '%s', assuming +0000 instead." % text)
            return 0
    def rfc3339(self):
        return rfc3339(self.timestamp)
    def rfc822(self):
        "Format as an RFC822 timestamp."
        return time.strftime("%a %d %b %Y %H:%M:%S", time.gmtime(self.timestamp + self.tz_offset)) + " " + self.orig_tz_string
    def delta(self, other):
        return other.timestamp - self.timestamp
    def __str__(self):
        "Format as a git timestamp."
        return str(self.timestamp) + " " + self.orig_tz_string
    def __cmp__(self, other):
        return cmp(self.timestamp, other.timestamp)

class DateTests(unittest.TestCase):
    def test_conversion(self):
        def do_test(init, formats):
            date = Date(init)
            for (func, result) in formats.items():
                self.assertEqual(getattr(date, func)(), result)
        data = [['2010-10-27T18:43:32Z',
                 { 'rfc3339': "2010-10-27T18:43:32Z",
                   'rfc822': "Wed 27 Oct 2010 18:43:32 +0000",
                   '__str__': "1288205012 +0000" }],
                ['1288205012 +0000',
                 { 'rfc3339': "2010-10-27T18:43:32Z",
                   'rfc822': "Wed 27 Oct 2010 18:43:32 +0000",
                   '__str__': "1288205012 +0000" }],
                ['Wed 27 Oct 2010 18:43:32 +0000',
                 { 'rfc3339': "2010-10-27T18:43:32Z",
                   'rfc822': "Wed 27 Oct 2010 18:43:32 +0000",
                   '__str__': "1288205012 +0000" }]]
        for init, formats in data:
            do_test(init, formats)
    def test_equality(self):
        d1 = Date('2010-10-27T18:43:32Z')
        d2 = Date('1288205012 +0000')
        d3 = Date('Wed 27 Oct 2010 18:43:32 +0000')
        self.assertEqual(d1, d1)
        self.assertEqual(d1, d2)
        self.assertEqual(d1, d3)
        self.assertEqual(d2, d2)
        self.assertEqual(d2, d3)
        self.assertEqual(d3, d3)
    def test_inequality(self):
        d1 = Date('Wed 27 Oct 2010 18:43:32 +0000')
        d2 = Date('Wed 27 Oct 2010 18:43:33 +0000')
        d3 = Date('Wed 27 Oct 2010 18:43:32 +0100')
        self.assertNotEqual(d1, d2)
        self.assertTrue(d1 < d2)
        self.assertTrue(d2 > d1)
        self.assertNotEqual(d1, d3)
        self.assertTrue(d1 > d3)
        self.assertTrue(d3 < d1)
        self.assertNotEqual(d2, d3)
        self.assertTrue(d2 > d3)
        self.assertTrue(d3 < d2)
        d1 = Date('2010-10-27T18:43:32Z')
        d2 = Date('2010-10-27T18:43:33Z')
        self.assertNotEqual(d1, d2)
        self.assertTrue(d1 < d2)
        self.assertTrue(d2 > d1)
        d1 = Date('1288205012 +0000')
        d2 = Date('1288205013 +0000')
        self.assertNotEqual(d1, d2)
        self.assertTrue(d1 < d2)
        self.assertTrue(d2 > d1)
    def test_deltas(self):
        d1 = Date('Wed 27 Oct 2010 18:43:32 +0000')
        d2 = Date('Wed 27 Oct 2010 18:43:33 +0000')
        d3 = Date('Wed 27 Oct 2010 18:43:32 +0100')
        self.assertEqual(d1.delta(d2), 1)
        self.assertEqual(d2.delta(d3), -3601)
        self.assertEqual(d3.delta(d1), 3600)
        self.assertEqual(d1.delta(d1), 0)

class Attribution:
    "Represents an attribution of a repo action to a person and time."
    def __init__(self, person=None):
        self.name = self.email = self.date = None
        if person:
            # Deal with a cvs2svn artifact
            person = person.replace("(no author)", "no-author")
            # First, validity-check the email address
            (self.name, self.email) = email.utils.parseaddr(person)
            if not self.email:
                raise Fatal("can't recognize address in attribution %s" % person)
            # Attribution format is actually stricter than RFC822;
            # needs to have a following date in the right place.
            person = person.replace(" <", "|").replace("> ", "|")
            try:
                self.date = Date(person.strip().split("|")[2])
            except (ValueError, IndexError):
                raise Fatal("malformed attribution %s" % person)
    def email_out(self, msg, hdr):
        "Update an RC822 message object with a representation of this."
        msg[hdr] = self.name + " <" + self.email + ">"
        msg[hdr + "-Date"] = self.date.rfc822()
    def remap(self, authors):
        "Remap the attribution name."
        for (local, (name, mail)) in authors.items():
            if self.email.startswith(local + "@") or self.email == local:
                self.name = name
                self.email = mail
                break
    def action_stamp(self):
        return self.date.rfc3339() + "!" + self.email
    def __eq__(self, other):
        "Compare attributions after canonicalization."
        return (self.name == other.name
                and self.email == other.email
                and self.date == other.date)
    def who(self):
        return self.name + " <" + self.email + ">"
    def __str__(self):
        return self.name + " <" + self.email + "> " + str(self.date)

class Blob:
    "Represent a detached blob of data referenced by a mark."
    def __init__(self, repo=None):
        self.repo = repo
        self.mark = None
        self.path = None      # First in-repo path associated with this blob
        self.colors = []
        self.cookie = None
    def blobfile(self):
        "File where the content lives."
        return self.repo.subdir() + "/blob-" + repr(id(self))
    def moveto(self, repo):
        "Change the repo this blob is associated with."
        oldloc = self.blobfile()
        self.repo = repo
        newloc = self.blobfile()
        if verbose >= DEBUG_SHUFFLE:
            announce("blob rename calls os.rename(%s, %s)" % (oldloc, newloc))
        os.rename(oldloc, newloc)
        return self
    def clone(self, repo):
        "Clone a copy of this blob, pointing at the same file."
        c = copy.copy(self)
        c.repo = repo
        c.colors = []
        if verbose >= DEBUG_SHUFFLE:
            announce("blob clone for %s (%s) calls os.link()" % (self.mark, self.path))
        os.link(self.blobfile(), c.blobfile())
        return c
    def __str__(self):
        if not os.path.exists(self.blobfile()):
            return ''
        else:
            with open(self.blobfile()) as dp:
                content = dp.read()
            return "blob\nmark %s\ndata %d\n%s\n" % (self.mark, len(content), content)

class Tag:
    "Represents an annotated tag."
    def __init__(self, name=None, committish=None, tagger=None, comment=None):
        self.name = name
        self.committish = committish
        self.tagger = tagger
        self.comment = comment
        self.color = None
    def email_out(self, eventnum):
        "Enable do_mailbox_out() to report these."
        msg = RepoSurgeonEmail()
        msg["Event-Number"] = str(eventnum+1)
        msg["Tag-Name"] = self.name
        if self.tagger:
            self.tagger.email_out(msg, "Tagger")
        msg.set_payload(self.comment)
        if not self.comment.endswith("\n"):
            complain("in tag %s, comment was not LF-terminated." % self.name)
        return str(msg)
    def email_in(self, msg):
        "Update this Tag from a parsed email message."
        if "Tag-Name" not in msg or "Tagger" not in msg:
            raise Fatal("update to tag %s is malformed" % self.name)
        modified = False
        newname = msg["Tag-Name"]
        if self.name != newname:
            if verbose >= DEBUG_EMAILIN:
                announce("in tag %d, Tag-Name is modified %s -> %s" \
                      % (int(msg["Event-Number"]), repr(self.name), repr(newname)))
            self.name = newname
            modified = True
        if "Tagger" in msg:
            (newname, newemail) = email.utils.parseaddr(msg["Tagger"])
            if not newname or not newemail:
                raise Fatal("can't recognize address in Tagger: %s" % msg['Tagger'])
            else:
                if self.tagger.name != newname or self.tagger.email != newemail:
                    (self.tagger.name, self.tagger.email) = (newname, newemail)
                    if verbose >= DEBUG_EMAILIN:
                        announce("in tag %d, Tagger is modified" \
                              % (int(msg["Event-Number"])))
                    modified = True
            if "Tagger-Date" in msg:
                date = Date(msg["Tagger-Date"])
                if self.tagger.date is None or date != self.tagger.date:
                    if verbose >= DEBUG_EMAILIN:
                        announce("in event %d, Tagger-Date is modified '%s' -> '%s' (delta %d)" \
                              % (int(msg["Event-Number"]),
                                 self.tagger.date, date,
                                 self.tagger.date.delta(date)))
                    self.tagger.date = date
                    modified = True
        newcomment = msg.get_payload()
        if global_options["canonicalize"]:
            newcomment = newcomment.strip() + '\n'
        if newcomment != self.comment:
            if verbose >= DEBUG_EMAILIN:
                announce("in tag %d, comment is modified %s -> %s" \
                      % (int(msg["Event-Number"]), repr(self.comment), repr(newcomment)))
            modified = True
            self.comment = newcomment
        return modified
    def __str__(self):
        "Dump this tag in import-stream format."
        st = "tag %s\nfrom %s\n" % (self.name, self.committish)
        if self.tagger:
            st += "tagger %s\n" % self.tagger
        st += "data %d\n%s\n" % (len(self.comment), self.comment,)
        return st

class Reset:
    "Represents a branch creation."
    def __init__(self):
        self.ref = None
        self.committish = None
    def __str__(self):
        "Dump this reset in import-stream format."
        st = "reset %s\n" % self.ref
        if self.committish:
            st += "from %s\n\n" % self.committish
        return st

class FileOp:
    "Represent a primitive operation on a file."
    modify_re = re.compile(r"(M) ([0-9]+) (\S+) (.*)")
    def __init__(self, vcs=None):
        self.vcs = vcs	# Only used in path_remap method
        self.op = None
        self.committish = None
        self.source = None
        self.target = None
        self.mode = None
        self.path = None
        self.ref = None
        self.inline = None
        self._paths = None
    def path_remap(self):
        "Hack the fileop's basename."
        # Ignore file names from non-git VCSes need to get
        # mapped to .gitignore, because we have to
        # have some way to recognize what they are
        # in order to remap the name properly on
        # export.
        if self.vcs is not None:
            if os.path.basename(self.path) == self.vcs.ignorename:
                self.path = os.path.join(os.path.dirname(self.path), ".gitignore")
    def setOp(self, op):
        self.op = op
        self._paths = None
    # Following two functions emulate the FileOp sort used by git
    # fast_export As it says, 'Handle files below a directory first,
    # in case they are all deleted and the directory changes to a file
    # or symlink.'
    def __pathname__(self):
        if self.path:
            return self.path
        elif self.source:
            return self.source
        elif self.op == 'deleteall':
            return ""
        else:
            raise Fatal("internal error while extracting pathname")
    @staticmethod
    def compare(a, b):
        "Emulates the sort that git fast-export uses."
        name_a = FileOp.__pathname__(a)
        name_b = FileOp.__pathname__(b)
        len_a = len(name_a)
        len_b = len(name_b)
        slen = min(len_a, len_b)
        # strcmp will sort 'd' before 'd/e', we want 'd/e' before 'd'
        c = cmp(name_a[:slen], name_b[:slen])
        if c:
            return c
        c = len_b - len_a
        if c:
            return c
        # renames go last
        return (a.op == 'R') - (b.op == 'R') 
    def construct(self, *opargs):
        if opargs[0] == "M":
            (self.op, self.mode, self.ref, self.path) = opargs
            self.path_remap()
            if type(self.mode) == type(0):
                self.mode = "%06o" % self.mode
        elif opargs[0] == "D":
            (self.op, self.path) = opargs
            self.path_remap()
        elif opargs[0] in ("R", "C"):
            (self.op, self.source, self.target) = opargs
        elif opargs[0] == "deleteall":
            self.setOp("deleteall")
        else:
            raise Fatal("unexpected fileop %s" % opargs[0])
    def parse(self, opline):
        if opline.startswith("M"):
            m = FileOp.modify_re.match(opline)
            if not m:
                raise Fatal("bad format of M line: %s" % repr(opline))
            (self.op, self.mode, self.ref, self.path) = m.groups()
            self._paths = None
            if self.path[0] == '"' and self.path[-1] == '"':
                self.path = self.path[1:-1]
            self.path_remap()
        elif opline[0] == "N":
            (self.op, self.ref, self.committish) = shlex.split(opline)
        elif opline[0] == "D":
            (self.op, self.path) = ("D", opline[2:].strip())
            if self.path[0] == '"' and self.path[-1] == '"':
                self.path = self.path[1:-1]
            self.path_remap()
        elif opline[0] in ("R", "C"):
            (self.op, self.source, self.target) = shlex.split(opline)
        elif opline == "deleteall":
            self.op = "deleteall"
        else:
            raise Fatal("unexpected fileop %s while parsing" % opline)
        self._paths = None
        return self
    def paths(self):
        "Return the set of all paths touched by this file op."
        if self._paths is None:
            if self.op in ("M", "D"):
                self._paths = set([self.path])
            elif self.op in ("R", "C"):
                self._paths = set([self.source, self.target])
            # Ugh...this isn't right for deleteall, but since we don't expect
            # to see that except at branch tips we'll ignore it for now.
            elif self.op in ("N", "deleteall"):
                self._paths = set([])
        return self._paths
    def relevant(self, other):
        "Do two fileops touch the same file(s)?"
        if self.op == "deleteall" or other.op == "deleteall":
            return True
        else:
            return self.paths() & other.paths()
    def __str__(self):
        "Dump this fileop in import-stream format."
        if self.op == "M":
            showmode = self.mode
            if type(self.mode) == type(0):
                showmode = "%06o" % self.mode
            st = " ".join((self.op, showmode, self.ref)) + " "
            if len(self.path.split()) > 1:
                st += '"' + self.path + '"'
            else:
                st += self.path
            if self.ref == 'inline':
                st += "\ndata %d\n%s" % (len(self.inline), self.inline)
        elif self.op == "N":
            st = " ".join((self.op, self.ref, self.committish)) + "\n"
            if self.ref == 'inline':
                st += "data %d\n%s" % (len(self.inline), self.inline)
        elif self.op in "D":
            st = "D "
            if len(self.path.split()) > 1:
                st += '"' + self.path + '"'
            else:
                st += self.path
        elif self.op in ("R", "C"):
            st = '%s "%s" "%s"' %  (self.op, self.source, self.target)
        elif self.op == "deleteall":
            st = self.op
        else:
            raise Fatal("unexpected fileop %s while writing" % self.op)
        return st
    __repr__ = __str__

class Commit:
    "Generic commit object."
    def __init__(self, repo):
        self.repo = repo
        self.mark = None             # Mark name of commit (may be None)
        self.authors = []            # Authors of commit
        self.committer = None        # Person responsible for committing it.
        self.comment = None          # Commit comment
        self._parent_marks = []      # marks from each of the parent nodes
        self._parent_nodes = None    # cached list of parent nodes; invalidated by changes to _parent_marks
        self.branch = None           # branch name
        self.fileops = []            # blob and file operation list
        self.properties = collections.OrderedDict()         # commit properties (extension)
        self.pushed_to = False       # Flagged for resolution after delete
        self.filemap = {}
        self.color = None
        self.fossil_id = None        # Commit's ID in an alien system
        self.common = None           # Used only by the Subversion parser
        self._pathset = None
    def when(self):
        "Imputed timestamp for sorting after unites."
        return self.committer.date.timestamp
    def moveto(self, repo):
        "Change the repo this commit is associated with."
        self.repo = repo
    def clone(self, repo=None):
        "Clone this commit, without its fileops and color."
        c = copy.copy(self)
        c.committer = copy.deepcopy(self.committer)
        c.authors = copy.deepcopy(self.authors)
        c.fileops = []
        c._pathset = None
        c.color = None
        if repo is not None:
            c.moveto(repo)
        return c
    def lister(self, eventnum, cols):
        "Enable do_list() to report commits."
        topline = self.comment.split("\n")[0]
        summary = "%6d %s %6s " % \
                      (eventnum+1, self.committer.date.rfc3339(), self.mark)
        return (summary + topline)[:cols]
    def tags(self, eventnum, cols):
        "Enable do_list() to report lightweight tags."
        assert cols > -1    # pacify pylint
        return self.branch and "/tags/" in self.branch and "%6d %s" % (eventnum+1, self.branch) 
    def email_out(self, eventnum):
        "Enable do_mailbox_out() to report these."
        msg = RepoSurgeonEmail()
        msg["Event-Number"] = str(eventnum+1)
        msg["Branch"] = self.branch
        msg["Parents"] = " ".join(self._parent_marks)
        if self.authors:
            self.authors[0].email_out(msg, "Author")
            for (i, coauthor) in enumerate(self.authors[1:]):
                coauthor.email_out(msg, "Author" + repr(2+i))
        self.committer.email_out(msg, "Committer")
        if self.fossil_id:
            msg["Fossil-ID"] = self.fossil_id
        for (name, value) in self.properties.items():
            hdr = "-".join([s.capitalize() for s in name.split("-")])
            value = value.replace("\n", r"\n")
            value = value.replace("\t", r"\t")
            msg["Property-" + hdr] = value
        msg.set_payload(self.comment)
        if not self.comment.endswith("\n"):
            complain("in commit %s, comment was not LF-terminated." % self.mark)
        return str(msg)
    def email_in(self, msg):
        "Update this commit from a parsed email message."
        idme = self.mark or "unmarked"
        if "Committer" not in msg or "Committer-Date" not in msg:
            raise Fatal("update to commit %s is malformed" % idme)
        modified = False
        if "Branch" in msg:
            if self.branch != msg["Branch"]:
                modified = True
            self.branch = msg["Branch"]
        if "Parents" in msg:
            if self._parent_marks != msg["Parents"].split():
                modified = True
            self.setParents(msg["Parents"].split())
        (newname, newemail) = email.utils.parseaddr(msg["Committer"])
        if not newemail:
            raise Fatal("can't recognize address in Committer: %s" % msg["Committer"])
        else:
            if self.committer.name != newname or self.committer.email != newemail:
                (self.committer.name, self.committer.email) = (newname, newemail)
                if verbose >= DEBUG_EMAILIN:
                    announce("in commit %d, Committer is modified" \
                          % (int(msg["Event-Number"])))
                modified = True
        date = Date(msg["Committer-Date"])
        if self.committer.date is None or date != self.committer.date:
            if verbose >= DEBUG_EMAILIN:
                announce("in event %d, Committer-Date is modified '%s' -> '%s' (delta %d)" \
                      % (int(msg["Event-Number"]),
                         self.committer.date, date,
                         self.committer.date.delta(date)))
            self.committer.date = date
            modified = True
        if "Author" in msg:
            author_re = re.compile("Author[0-9]*$")
            authorkeys = list(filter(author_re.match, list(msg.keys())))
            # Potential minor bug here if > 10 authors;
            # lexicographic sort order doesn't match numeric
            authorkeys.sort()
            for i in range(len(authorkeys) - len(self.authors)):
                self.authors.append(Attribution())
            # Another potential minor bug: permuting the set of authors
            # will look like a modification, as old and new authors are
            # compaired pairwise rather than set equality being checked.
            # Possibly a feature if one thinks order is significant, but
            # I just did it this way because it was easier.
            for (i, hdr) in enumerate(authorkeys):
                (newname, newemail) = email.utils.parseaddr(msg[hdr])
                if not newemail:
                    raise Fatal("can't recognize address in %s: %s" % (hdr, msg[hdr]))
                else:
                    if self.authors[i].name != newname or self.authors[i].email != newemail:
                        (self.authors[i].name, self.authors[i].email) = (newname, newemail)
                        if verbose >= DEBUG_EMAILIN:
                            announce("in commit %s, Author #%d is modified" \
                                  % (msg["Event-Number"], i+1))
                        modified = True
                if hdr + "-Date" in msg:
                    date = Date(msg[hdr + "-Date"])
                    if date != self.authors[i].date:
                        if verbose >= DEBUG_EMAILIN:
                            announce("in event %s, %s-Date #%d is modified" \
                                  % (msg["Event-Number"], hdr, i+1))
                        self.authors[i].date = date
                        modified = True
        if "Fossil-ID" in msg:
            if msg["Fossil-ID"] != self.fossil_id:
                modified = True
            msg["Fossil-ID"] = self.fossil_id
        newprops = collections.OrderedDict()
        for prophdr in [s for s in list(msg.keys()) if s.startswith("Property-")]:
            propkey = prophdr[9:].lower()
            propval = msg[prophdr]
            if propval == "True":
                propval = True
            elif propval == "False":
                propval = False
            else:
                propval = propval.replace(r"\n", "\n")
                propval = propval.replace(r"\t", "\t")
            newprops[propkey] = propval
        modified |= (newprops != self.properties)
        self.properties = newprops
        newcomment = msg.get_payload()
        if global_options["canonicalize"]:
            newcomment = newcomment.strip() + '\n'
        if newcomment != self.comment:
            if verbose >= DEBUG_EMAILIN:
                announce("in commit %d, comment is modified %s -> %s" \
                      % (int(msg["Event-Number"]), repr(self.comment), repr(newcomment)))
            modified = True
            self.comment = newcomment
        return modified
    def children(self):
        "Get a list of this commit's children."
        return [e for e in self.repo.commits() if self.mark in e._parent_marks] 
    # Hide the parent list behind an interface, so that we can memoize
    # the computation, which is very expensive and frequently
    # performed.
    def parents(self):
        "Get a list of this commit's parents."
        if self._parent_nodes == None:
            self._parent_nodes = [e for e in self.repo.commits() if e.mark in self._parent_marks]
        return self._parent_nodes
    def parentMarks(self):
        return self._parent_marks
    def setParents(self, marks):
        self._parent_nodes = None
        self._parent_marks = marks
    def addParent(self, mark):
        self._parent_nodes = None
        self._parent_marks.append(mark)
    def insertParent(self, idx, mark):
        self._parent_nodes = None
        self._parent_marks.insert(idx, mark)
    def removeParent(self, mark):
        self._parent_nodes = None
        self._parent_marks.remove(mark)
    def hasParents(self):
        return len(self._parent_marks) > 0
    def descended_from(self, other):
        "Is this commit a descendent of the specified other?"
        if not self._parent_marks or self.committer.date < other.committer.date:
            return False
        elif other.mark in self._parent_marks:
            return True
        else:
            return any([parent.descended_from(other) \
                        for parent in self.parents()])
    def cliques(self):
        "Return a dictionary mapping filenames to associated M cliques."
        cliques = {}
        for (i, fileop) in enumerate(self.fileops):
            if fileop.op == "M":
                if fileop.path not in cliques:
                    cliques[fileop.path] = []
                cliques[fileop.path].append(i)
        return cliques
    def fileop_dump(self, i):
        "Dump file ops without data or inlines; used for debugging only."
        print("commit %d, mark %s:" % (i+1, self.mark))
        for (i, op) in enumerate(self.fileops):
            if op is not None:
                print("%d: %-20s" % (i, str(op)))
    def paths(self):
        "Return the set of all paths touched by this commit."
        if self._pathset is None:
            self._pathset = set([])
            for fileop in self.fileops:
                self._pathset |= fileop.paths()
        return self._pathset
    def manifest(self):
        "Return a map from paths to marks for files existing at this commit."
        if self.filemap or not self._parent_marks:
            return self.filemap
        ancestors = {}
        sys.setrecursionlimit(len(self.repo.events) * 2)
        for commit in self.parents():
            ancestors.update(commit.manifest())
        for fileop in self.fileops:
            if fileop.op == 'M':
                ancestors[fileop.path] = fileop.ref
            elif fileop.op == 'D':
                if fileop.path in ancestors:
                    del ancestors[fileop.path]
            elif fileop.op == 'C':
                ancestors[fileop.target] = ancestors[fileop.source]
            elif fileop.op == 'R':
                ancestors[fileop.target] = ancestors[fileop.source]
                if fileop.source in ancestors:
                    del ancestors[fileop.source]
        self.filemap = ancestors
        return ancestors
    def alldeletes(self, killset={"D", "deleteall"}):
        "Is this an all-deletes commit?"
        for fileop in self.fileops:
            if fileop.op not in killset:
                return False
        return True
    def checkout(self, directory=None):
        "Make a directory with links to files in a specified checkout."
        if not directory:
            directory = os.path.join(self.repo.subdir(), self.mark)
        try:
            sys.setrecursionlimit(len(self.repo.events) * 2)
            os.mkdir(directory)
            for (path, mark) in self.manifest().items():
                fullpath = os.path.join(directory, path)
                fulldir = os.path.dirname(fullpath)
                if not os.path.exists(fulldir):
                    os.makedirs(fulldir)
                os.link(self.repo.objfind(mark).blobfile(), fullpath)
        except OSError:
            raise Recoverable("could not create checkout directory or files.")
        return directory
    def dump(self, write_properties=True):
        "Dump this commit in import-stream format."
        st = "commit %s\n" % self.branch
        if self.mark:
            st += "mark %s\n" % self.mark
        if self.authors:
            for author in self.authors:
                st += "author %s\n" % author
        if self.committer:
            st += "committer %s\n" % self.committer
        if self.comment is not None:
            comment = self.comment
            if global_options["fossilize"] and self.fossil_id:
                comment += "\nFossil-ID: %s\n" % self.fossil_id
            st += "data %d\n" % len(comment)
            st += comment
        if "nl-after-comment" in self.repo.export_style():
            st += "\n"
        if self._parent_marks:
            st += "from %s\n" % self._parent_marks[0]
        for ancestor in self._parent_marks[1:]:
            st += "merge %s\n" % ancestor
        if write_properties:
            for (name, value) in self.properties.items():
                if value in (True, False):
                    if value:
                        st += "property %s\n" % name
                else:
                    st += "property %s %d %s\n" % (name, len(str(value)), str(value))
        for op in self.fileops:
            st += str(op) + "\n"
        if "nl-after-commit" in self.repo.export_style():
            st += "\n"
        return st
    def __str__(self):
        return self.dump(write_properties=not self.repo or not self.repo.vcs or self.repo.vcs.properties)

class Passthrough:
    "Represents a passthrough line."
    def __init__(self, line):
        self.text = line
    def email_out(self, eventnum):
        "Enable do_mailbox_out() to report these."
        msg = RepoSurgeonEmail()
        msg["Event-Number"] = str(eventnum+1)
        msg.set_payload(self.text)
        return str(msg)
    def email_in(self, msg):
        self.text = msg.get_payload()
    def __str__(self):
        "Dump this passthrough in import-stream format."
        return self.text

class Fatal(Exception):
    "Unrecoverable error."
    def __init__(self, msg):
        Exception.__init__(self)
        self.msg = msg

# Generic extractor code begins here

class signature:
    "A file signature - file path, hash value of content and permissions."
    def __init__(self, path):
        self.path = path
        self.hashval = None
        self.perms = None
        if not os.path.isdir(path):
            with file(path) as fp:
                self.hashval = hashlib.sha1(fp.read()).hexdigest()
            self.perms = os.stat(path).st_mode
            # Map to the restricted set of modes that are allowed in
            # the stream format.
            if self.perms & 0o100700 == 0o100700:
                self.perms = 0o100755
            elif self.perms & 0o100600 == 0o100600:
                self.perms = 0o100644
    def __eq__(self, other):
        #if verbose >= DEBUG_EXTRACT:
        #    announce("%s == %s -> %s" % (str(self),
        #                                 str(other),
        #                                 self.__dict__ == other.__dict__))
        return self.__dict__ == other.__dict__
    def __ne__(self, other):
        return not signature.__eq__(self, other)
    def __str__(self):
        return "<%s:%s:%s>" % (self.path, "%6o" % self.perms, self.hashval[:4])
    __repr__ = __str__

def capture(command):
    "Run a specified command, capturing the output."
    if verbose >= DEBUG_COMMANDS:
        announce("%s: capturing %s" % (rfc3339(time.time()), command))
    try:
        content = subprocess.check_output(command, shell=True)
    except (subprocess.CalledProcessError, OSError) as oe:
        raise Fatal("execution of '%s' failed: %s" % (command, oe))
    if verbose >= DEBUG_COMMANDS:
        sys.stderr.write(content)
    return content

class PathMap:
    """Represent the set of filenames visible in a Subversion
    revision, using copy-on-write to keep the size of the structure in
    line with the size of the Subversion repository metadata."""
    def __init__(self, elements=None):
        # elements is a dictionary mapping single-component names to
        # True (for files) or to another PathMap (for directories).
        # The dictionary may be shared with other PathMap instances if
        # shared is true.
        if elements is None:
            self.elements = {}
            self.shared = False
        else:
            self.elements = elements
            self.shared = True
    def snapshot(self):
        "Return a copy-on-write snapshot of the set."
        self.shared = True
        return PathMap(self.elements)
    def copy_from(self, target_path, source_pathset, source_path):
        "Insert, at target_path, a snapshot of source_path in source_pathset."
        source_obj = source_pathset._find(self._split_path(source_path))
        if source_obj is None:
            return
        if isinstance(source_obj, PathMap):
            source_obj = source_obj.snapshot()
        self._insert(self._split_path(target_path), source_obj)
    def __contains__(self, path):
        "Return true if path is present in the set as a file."
        elt = self._find(self._split_path(path))
        return not isinstance(elt, PathMap) and elt is not None
    def __getitem__(self, path):
        "Return the value associated with a specified path."
        elt = self._find(self._split_path(path))
        if elt is None or isinstance(elt, PathMap):
            # This is not quite like indexing, which would throw IndexError
            return None
        return elt
    def __setitem__(self, path, value):
        "Add a filename to the set, with associated value (not None)."
        assert value is not None
        self._insert(self._split_path(path), value)
    def __delitem__(self, path):
        """Remove a filename, or all descendents of a directory name,
        from the set."""
        self._remove(self._split_path(path))
    def __nonzero__(self):
        "Return true if any filenames are present in the set."
        return any(self.elements.itervalues())
    def __iter__(self):
        for (name, value) in sorted(self.elements.items()):
            if isinstance(value, PathMap):
                for path in value:
                    yield os.path.join(name, path)
            elif value is not None:
                yield name
    def __str__(self):
        tell = '<PathMap: '
        for path in self:
            tell += path + ' '
        return tell[:-1] + '>'
    # Insert obj at the location given by components.  Destroys
    # components as we recurse.
    def _insert(self, components, obj):
        if not components:
            return
        self._unshare()
        first = components.pop()
        if not components:
            self.elements[first] = obj
        else:
            if not isinstance(self.elements.get(first), PathMap):
                self.elements[first] = PathMap()
            self.elements[first]._insert(components, obj)
    # Remove the location given by components.  Destroys components as
    # we recurse.
    def _remove(self, components):
        if not components:
            return
        self._unshare()
        first = components.pop()
        if not components:
            if first in self.elements:
                del self.elements[first]
        else:
            obj = self.elements.get(first)
            if isinstance(obj, PathMap):
                obj._remove(components)
    # Return the object at the location given by components--either
    # the associated value if it's present as a filename, or a PathMap
    # containing the descendents if it's a directory name.  Return
    # None if the location does not exist in the set.  Destroys
    # components as we recurse.
    def _find(self, components):
        if not components:
            return self
        first = components.pop()
        if first not in self.elements:
            return None
        down = self.elements[first]
        if isinstance(down, PathMap):
            return down._find(components)
        elif not components:
            return down
        else:
            return None        
    # If elements might be shared with another PathMap, copy it.
    def _unshare(self):
        if self.shared:
            self.elements = {k: (v.snapshot() if isinstance(v, PathMap) else v)
                             for k,v in self.elements.iteritems()}
            self.shared = False
    # Return a list of the components in path in reverse order.
    @staticmethod
    def _split_path(path):
        components = []
        while True:
            dirname, basename = os.path.split(path)
            if basename != '':
                components.append(basename)
            if dirname == path or dirname == '':
                break
            path = dirname
        return components

class RepoStreamer:
    "Repository factory driver class for all repo analyzers."
    def __init__(self, extractor):
        self.markseq = 0
        self.tagseq = 0
        self.commits = {}
        self.markmap = {}
        self.filemap = {}
        self.hash_to_mark = {}
        self.baton = None
        self.extractor = extractor
    def __newmark(self, revision=None):
        self.markseq += 1
        mark = ":" + str(self.markseq)
        if revision:
            self.markmap[revision] = mark
        return mark
    def extract(self, repo, progress=True):
        if not self.extractor.isclean():
            raise Recoverable("directory %s has unsaved changes." % os.getcwd())
        repo.makedir()
        with Baton(prompt="Extracting", enable=progress) as self.baton:
            self.extractor.analyze(self.baton)
            self.extractor.pre_extract(repo)
            #saved_umask = os.umask(0)
            consume = copy.copy(self.extractor.get_revlist())
            while consume:
                revision = consume.pop(0)
                commit = Commit(repo)
                self.baton.twirl()
                present = self.extractor.checkout(revision, self.filemap)
                parents = self.extractor.get_parents(revision)
                commit.committer = Attribution(self.extractor.get_committer(revision))
                commit.authors = [Attribution(a) \
                                  for a in self.extractor.get_authors(revision)]
                commit.setParents([self.markmap[rev] for rev in parents])
                commit.branch = self.extractor.get_branch(revision)
                commit.comment = self.extractor.get_comment(revision)
                if verbose >= DEBUG_EXTRACT:
                    msg = commit.comment
                    if msg == None:
                        msg = ""
                    announce("r%s: comment '%s'" % (revision, msg.strip()))
                self.filemap[revision] = {}
                for rev in parents:
                    self.filemap[revision].update(self.filemap[rev])
                if present:
                    removed = set(self.filemap[revision].keys()) - set(present)
                    for path in present:
                        if os.path.isdir(path):
                            continue
                        if not os.path.exists(path):
                            announce("r%s: expected path %s does not exist!" % \
                                     (revision, path))
                            continue
                        newsig = signature(path)
                        if newsig.hashval in self.hash_to_mark:
                            #if verbose >= DEBUG_EXTRACT:
                            #    announce("r%s: %s has old hash" \
                            #             % (revision, path))
                            # The file's hash corresponds to an existing
                            # blob; generate modify, copy, or rename as
                            # appropriate.
                            if path not in self.filemap[revision] \
                                   or self.filemap[revision][path]!=newsig:
                                if verbose >= DEBUG_EXTRACT:
                                    announce("r%s: update for %s" % (revision, path))
                                for (oldpath, oldsig) in self.filemap[revision].items():
                                    if oldsig == newsig:
                                        if oldpath in removed:
                                            op = FileOp()
                                            op.construct('R', oldpath, path)
                                            commit.fileops.append(op)
                                            del self.filemap[revision][oldpath]
                                        elif oldpath != path:
                                            op = FileOp()
                                            op.construct('C', oldpath, path)
                                            commit.fileops.append(op)
                                        break
                                else:
                                    op = FileOp()
                                    op.construct('M',
                                                 newsig.perms,
                                                 self.hash_to_mark[newsig.hashval],
                                                 path)
                                    commit.fileops.append(op)
                        else:
                            # Content hash doesn't match any existing blobs
                            if verbose >= DEBUG_EXTRACT:
                                announce("r%s: %s has new hash" \
                                         % (revision, path))
                            blobmark = self.__newmark()
                            self.hash_to_mark[newsig.hashval] = blobmark
                            # Actual content enters the representation
                            blob = Blob(repo)
                            blob.mark = blobmark
                            shutil.copyfile(path, blob.blobfile())
                            blob.path = path
                            repo.addEvent(blob)
                            # Its new fileop is added to the commit
                            op = FileOp()
                            op.construct('M', newsig.perms, blobmark, path)
                            commit.fileops.append(op)
                        self.filemap[revision][path] = newsig
                    for tbd in removed:
                        op = FileOp()
                        op.construct('D', tbd)
                        commit.fileops.append(op)
                        del self.filemap[revision][tbd]
                self.extractor.cleanup(revision, True)
                if not parents and commit.branch != "refs/heads/master":
                    reset = Reset()
                    reset.ref = commit.branch
                    repo.addEvent(reset)
                commit.fileops.sort(cmp=FileOp.compare)
                commit.fossil_id = revision
                commit.properties.update(self.extractor.get_properties(revision)) 
                commit.mark = self.__newmark(revision)
                if verbose >= DEBUG_EXTRACT:
                    announce("r%s: gets mark %s (%d ops)" % (revision, commit.mark, len(commit.fileops)))
                repo.addEvent(commit)
            # Now append reset objects
            resets = self.extractor.get_resetlist()
            resets.sort(key=lambda (k, v): v)
            for (resetname, revision) in resets:
                reset = Reset()
                reset.ref = resetname
                reset.committish = self.markmap[revision]
                repo.addEvent(reset)
            # Last, append tag objects.
            tags = self.extractor.get_taglist()
            tags.sort(key=lambda t: t.tagger.date)
            for tag in tags:
                tag.committish = self.markmap.get(tag.committish)
                repo.addEvent(tag)
            self.extractor.post_extract(repo)
        return repo

# Stream parsing
#
# The Subversion dumpfile format is documented at
#
# https://svn.apache.org/repos/asf/subversion/trunk/notes/dump-load-format.txt

# Use numeric codes rather than (un-interned) strings
# to reduce working-set size.
SD_NONE = 0
SD_FILE = 1
SD_DIR = 2
SD_ADD = 0
SD_DELETE = 1
SD_CHANGE = 2
SD_REPLACE = 3

class StreamParser:
    "Parse a fast-import stream or Subversion dump to populate a Repository."
    # If these don't match the constants above, havoc will ensue
    class NodeAction:
        ActionValues = ("add", "delete", "change", "replace")
        PathTypeValues = ("none", "file", "dir")
        def __init__(self):
            # These are set during parsing
            self.revision = None
            self.path = None
            self.kind = SD_NONE
            self.action = None
            self.from_rev = None
            self.from_path = None
            self.content_hash = None
            self.from_hash = None
            self.blob = None
            self.props = None
            # These are set during the analysis phase
            self.from_set = None
            self.blobmark = None
            self.implicit = False
        def __str__(self):
            tell = "<NodeAction: r%s %s %s '%s' " \
                   % (self.revision,
                      StreamParser.NodeAction.ActionValues[self.action],
                      StreamParser.NodeAction.PathTypeValues[self.kind],
                      self.path)
            if self.from_rev:
                tell += "from=%s~%s " % (self.from_rev, self.from_path)
            if self.from_set:
                tell += "sources=%s " % self.from_set
            if self.props is not None:
                # Trim off the OrderedDict wrapper
                showprops = repr(self.props)
                if showprops.startswith("OrderedDict("):
                    showprops = showprops[12:-1]
                tell += "properties=%s " % showprops
            return tell[:-1] + ">"
        __repr__ = __str__
    class RevisionRecord:
        def __init__(self, nodes, props):
            self.nodes = nodes
            self.props = props
    # Native Subversion properties that we don't suppress: svn:externals
    # The reason for these suppressions is to avoid a huge volume of
    # junk file properties - cvs2svn in particular generates them like
    # mad.  We want to let through other properties that might carry
    # useful information.
    IgnoreProperties = (
        "svn:executable",  # We special-case this one elsewhere
        "svn:ignore",      # We special-case this one elsewhere
        "svn:special",     # We special-case this one elsewhere
        "svn:mergeinfo",   # We special-case this one elsewhere
        "svn:mime-type",
        "svn:keywords",
        "svn:needs-lock",
        "svn:eol-style",   # Don't want to suppress, but cvs2svn floods these.
        )
    def __init__(self, repo):
        self.repo = repo
        self.fp = None
        self.import_line = 0
        self.markseq = 0
        self.ccount = 0
        self.linebuffers = []
        self.warnings = []
        # Everything below here is Subversion-specific
        self.mark_counter = collections.Counter()
        self.branches = {}
        self.branchlink = {}
        self.branchdeletes = set([])
        self.uuid = None
        self.revisions = collections.OrderedDict()
        self.copycounts = collections.OrderedDict()
        self.hashmap = {}
        self.permissions = {}
        self.has_properties = set([])
        self.fileop_branchlinks  = set([])
        self.directory_branchlinks  = set([])
        self.active_gitignores = set([])
        self.mergeinfo = {}
    def error(self, msg):
        "Throw fatal error during parsing."
        raise Fatal(msg + " at line " + repr(self.import_line))
    def warn(self, msg):
        "Display a parse warning associated with a line."
        if self.import_line:
            self.complain(msg + " at line " + repr(self.import_line))
        else:
            self.complain(msg)
    def gripe(self, msg):
        "Display or queue up an error message."
        if verbose == 1:
            self.warnings.append(msg)
        else:
            complain(msg)
    def __newmark(self):
        self.markseq += 1
        mark = ":" + str(self.markseq)
        return mark
    def readline(self):
        if self.linebuffers:
            line = self.linebuffers.pop()
        else:
            line = self.fp.readline()
        self.ccount += len(line)
        self.import_line += 1
        return line
    def pushback(self, line):
        self.ccount -= len(line)
        self.import_line -= 1
        self.linebuffers.append(line)
    # Helpers for import-stream files
    def fi_read_data(self, line=None):
        "Read a fast-import data section."
        if not line:
            line = self.readline()
        if line.startswith("data <<"):
            delim = line[7:]
            while True:
                dataline = self.readline()
                if dataline == delim:
                    break
                elif not dataline:
                    raise Fatal("EOF while reading blob")
        elif line.startswith("data"):
            try:
                count = int(line[5:])
                data = self.fp.read(count)
            except ValueError:
                self.error("bad count in data")
        else:
            self.error("malformed data header %s" % repr(line))
        line = self.readline()
        if line != '\n':
            self.pushback(line) # Data commands optionally end with LF
        return data
    def fi_parse_fileop(self, fileop):
        # Read a fast-import fileop
        if fileop.ref[0] == ':':
            pass
        elif fileop.ref == 'inline':
            fileop.inline = self.fi_read_data()
        else:
            self.error("unknown content type in filemodify")
    # Helpers for Subversion dumpfiles
    @staticmethod
    def sd_body(line):
        # Parse the body from a Subversion header line
        return line.split(":")[1].strip()
    def sd_require_header(self, hdr):
        # Consume a required header line
        line = self.readline()
        self.ccount += len(line)
        if not line.startswith(hdr):
            self.error('required %s header missing')
        return StreamParser.sd_body(line)
    def sd_require_spacer(self):
        line = self.readline()
        if line.strip():
            self.error('found %s expecting blank line' % repr(line))
    def sd_read_blob(self, length):
        # Read a Subversion file-content blob.
        content = self.fp.read(length)
        if self.fp.read(1) != '\n':
            self.error("EOL not seen where expected, Content-Length incorrect")
        self.import_line += content.count('\n') + 1
        self.ccount += len(content) + 1
        return content
    def sd_read_props(self, target, checklength):
        # Parse a Subversion properties section, return as an OrderedDict.
        props = collections.OrderedDict()
        self.ccount = 0
        while self.ccount < checklength:
            line = self.readline()
            if verbose >= DEBUG_EXTRACT+1:
                announce("readprops, line %d: %s" % \
                         (self.import_line, repr(line)))
            if line.startswith("PROPS-END"):
                # This test should be !=, but I get random off-by-ones from
                # real dumpfiles - I don't know why.
                if self.ccount < checklength:
                    self.error("expected %d property chars, got %d"\
                               % (checklength, self.ccount))
                break
            elif not line.strip():
                continue
            elif line[0] == "K":
                key = self.sd_read_blob(int(line.split()[1]))
                line = self.readline()
                if line[0] != 'V':
                    raise self.error("property value garbled")
                value = self.sd_read_blob(int(line.split()[1]))
                props[key] = value
                if verbose >= DEBUG_EXTRACT+1:
                    announce("readprops: on %s, setting %s = %s"\
                             % (target, key, repr(value)))
        return props
    #
    # The main event
    #
    def fast_import(self, fp, progress=False):
        "Initialize the repo from a fast-import stream.."
        self.repo.makedir()
        try:
            self.fp = fp
            with Baton("reposurgeon: from %s" % os.path.relpath(fp.name), enable=progress) as baton:
                self.import_line = 0
                self.linebuffers = []
                # First, determine the input type
                line = self.readline()
                if line.startswith("SVN-fs-dump-format-version: "):
                    if StreamParser.sd_body(line) not in ("1", "2"):
                        raise Fatal("unsupported dump format version %s" \
                                    % version)
                    # Beginning of Subversion dump parsing
                    while True:
                        line = self.readline()
                        if not line:
                            break
                        elif not line.strip():
                            continue
                        elif line.startswith("UUID:"):
                            self.uuid = StreamParser.sd_body(line)
                        elif line.startswith("Revision-number: "):
                            # Begin Revision processing
                            if verbose >= DEBUG_EXTRACT+1:
                                announce("revision parsing, line %d: begins" % \
                                     (self.import_line))
                            revision = StreamParser.sd_body(line)
                            plen = int(self.sd_require_header("Prop-content-length"))
                            self.sd_require_header("Content-length")
                            self.sd_require_spacer()
                            props = self.sd_read_props("commit", plen)
                            # Parsing of the revision header is done
                            node = None # pacify pylint
                            nodes = []
                            in_header = False
                            plen = tlen = -1
                            # Node list parsing begins
                            while True:
                                line = self.readline()
                                if verbose >= DEBUG_EXTRACT+1:
                                    announce("node list parsing, line %d: %s" % \
                                             (self.import_line, repr(line)))
                                if not line:
                                    break
                                elif not line.strip():
                                    if not in_header:
                                        continue
                                    else:
                                        if plen > -1:
                                            node.props = self.sd_read_props(node.path, plen)
                                        if tlen > -1:
                                            text = self.sd_read_blob(tlen)
                                            node.blob = Blob(self.repo)
                                            with open(node.blob.blobfile(), "w") as wfp:
                                                wfp.write(text)
                                        node.revision = revision
                                        nodes.append(node)
                                        in_header = False
                                elif line.startswith("Revision-number: "):
                                    self.pushback(line)
                                    break
                                # Node processing begins
                                elif line.startswith("Node-path: "):
                                    node = StreamParser.NodeAction()
                                    node.path = StreamParser.sd_body(line)
                                    plen = tlen = -1
                                    in_header = True
                                elif line.startswith("Node-kind: "):
                                    node.kind = StreamParser.sd_body(line)
                                    node.kind = StreamParser.NodeAction.PathTypeValues.index(node.kind)
                                    if node.kind is None:
                                        self.error("unknown kind %s"%node.kind)
                                elif line.startswith("Node-action: "):
                                    node.action = StreamParser.sd_body(line)
                                    node.action = StreamParser.NodeAction.ActionValues.index(node.action)
                                    
                                    if node.action is None:
                                        self.error("unknown action %s" \
                                                   % node.action)
                                elif line.startswith("Node-copyfrom-rev: "):
                                    node.from_rev = StreamParser.sd_body(line)
                                elif line.startswith("Node-copyfrom-path: "):
                                    node.from_path = StreamParser.sd_body(line)
                                elif line.startswith("Text-copy-source-md5: "):
                                    node.from_hash = StreamParser.sd_body(line)
                                elif line.startswith("Text-content-md5: "):
                                    node.content_hash = StreamParser.sd_body(line)
                                elif line.startswith("Text-content-sha1: "):
                                    continue
                                elif line.startswith("Text-content-length: "):
                                    tlen = int(StreamParser.sd_body(line))
                                elif line.startswith("Prop-content-length: "):
                                    plen = int(StreamParser.sd_body(line))
                                elif line.startswith("Content-length: "):
                                    continue
                                else:
                                    if verbose >= DEBUG_EXTRACT+1:
                                        announce("node list parsing, line %d: uninterpreted line %s" % \
                                             (self.import_line, repr(line)))
                                    continue
                                # Node processing ends
                            # Node list parsing ends
                            self.revisions[revision] = StreamParser.RevisionRecord(nodes, props)
                            if verbose >= DEBUG_EXTRACT+1:
                                announce("revision parsing, line %d: ends" % \
                                         (self.import_line))
                            # End Revision processing
                    # End of Subversion dump parsing
                    self.svn_process(baton)
                else:
                    self.pushback(line)
                    # Beginning of fast-import stream parsing
                    while True:
                        line = self.readline()
                        if not line:
                            break
                        elif not line.strip():
                            continue
                        elif line.startswith("blob"):
                            blob = Blob(self.repo)
                            line = self.readline()
                            if line.startswith("mark"):
                                blob.mark = line[5:].strip()
                                wfp = open(blob.blobfile(), "w")
                                blobcontent = self.fi_read_data()
                                # Parse CVS and Subversion $-headers
                                # There'd better not be more than one of these.
                                for m in re.finditer(r"\$Id *:[^$]*\$",
                                                     blobcontent):
                                    fields = m.group(0).split()
                                    if len(fields) < 2:
                                        self.gripe("malformed $-cookie '%s'" % m.group(0))
                                    else:
                                        # Save file basename and CVS version
                                        if fields[1].endswith(",v"):
                                            # CVS revision
                                            blob.cookie = (fields[1][:-2], fields[2])
                                        else:
                                            # Subversion revision
                                            blob.cookie = fields[1]
                                for m in re.finditer(r"\$Revision *: *([^$]*)\$",
                                                     blobcontent):
                                    rev = m.group(0).strip()
                                    if '.' not in rev:
                                        # Subversion revision
                                        blob.cookie = rev
                                wfp.write(blobcontent)
                                wfp.close()
                            else:
                                self.error("missing mark after blob")
                            self.repo.addEvent(blob)
                            baton.twirl()
                        elif line.startswith("data"):
                            self.error("unexpected data object")
                        elif line.startswith("commit"):
                            commitbegin = self.import_line
                            commit = Commit(self.repo)
                            commit.branch = line.split()[1]
                            while True:
                                line = self.readline()
                                if not line:
                                    break
                                elif line.startswith("mark"):
                                    commit.mark = line[5:].strip()
                                elif line.startswith("author"):
                                    try:
                                        commit.authors.append(Attribution(line[7:]))
                                    except ValueError:
                                        self.error("malformed author line")
                                elif line.startswith("committer"):
                                    try:
                                        commit.committer = Attribution(line[10:])
                                    except ValueError:
                                        self.error("malformed committer line")
                                elif line.startswith("property"):
                                    fields = line.split(" ")
                                    if len(fields) < 3:
                                        self.error("malformed property line")
                                    elif len(fields) == 3:
                                        commit.properties[fields[1]] = True
                                    else:
                                        name = fields[1]
                                        length = int(fields[2])
                                        value = " ".join(fields[3:])
                                        if len(value) < length:
                                            value += fp.read(length-len(value))
                                            if fp.read(1) != '\n':
                                                self.error("trailing junk on property value")
                                        elif len(value) == length + 1:
                                            value = value[:-1] # Trim '\n'
                                        else:
                                            self.error("garbage length field on property line")
                                        commit.properties[name] = value
                                elif line.startswith("data"):
                                    commit.comment = self.fi_read_data(line)
                                elif line.startswith("from") or line.startswith("merge"):
                                    commit.addParent(line.split()[1])
                                # Handling of file ops begins.
                                elif line[0] in ("C", "D", "R"):
                                    commit.fileops.append(FileOp(self.repo.vcs).parse(line))
                                elif line == "deleteall\n":
                                    commit.fileops.append(FileOp(self.repo.vcs).parse("deleteall"))
                                elif line[0] == "M":
                                    fileop = FileOp(self.repo.vcs).parse(line)
                                    commit.fileops.append(fileop)
                                    if fileop.mode == "160000":
                                        # This is a submodule link.  The ref
                                        # field is a SHA1 hash and the path
                                        # is an external reference name.
                                        # Don't try to collect data, just pass
                                        # it through.
                                        self.warn("submodule link")
                                    else:
                                        # 100644, 100755, 120000.
                                        self.fi_parse_fileop(fileop)
                                elif line[0] == "N":
                                    fileop = FileOp(self.repo.vcs).parse(line)
                                    commit.fileops.append(fileop)
                                    self.fi_parse_fileop(fileop)
                                # Handling of file ops ends.
                                elif line.isspace():
                                    # This handles slightly broken
                                    # exporters like the bzr-fast-export
                                    # one that may tack an extra LF onto
                                    # the end of data objects.  With it,
                                    # we don't drop out of the
                                    # commit-processing loop until we see
                                    # a *nonblank* line that doesn't match
                                    # a commit subpart.
                                    continue
                                else:
                                    # Dodgy bzr autodetection hook...
                                    if not self.repo.vcs:
                                        if "branch-nick" in commit.properties:
                                            for vcs in vcstypes:
                                                if vcs.name == "bzr":
                                                    self.repo.vcs = vcs
                                                    break
                                    self.pushback(line)
                                    break
                            if not (commit.mark and commit.committer):
                                self.import_line = commitbegin
                                self.error("missing required fields in commit")
                            if commit.mark is None:
                                self.warn("unmarked commit")
                            self.repo.addEvent(commit)
                            baton.twirl()
                        elif line.startswith("reset"):
                            reset = Reset()
                            reset.ref = line[6:].strip()
                            line = self.readline()
                            if line.startswith("from"):
                                reset.committish = line[5:].strip()
                            else:
                                self.pushback(line)
                            self.repo.addEvent(reset)
                            baton.twirl()
                        elif line.startswith("tag"):
                            tagger = None
                            tagname = line[4:].strip()
                            line = self.readline()
                            if line.startswith("from"):
                                referent = line[5:].strip()
                            else:
                                self.error("missing from after tag")
                            line = self.readline()
                            if line.startswith("tagger"):
                                try:
                                    tagger = Attribution(line[7:])
                                except ValueError:
                                    self.error("malformed tagger line")
                            else:
                                self.warn("missing tagger after from in tag")
                                self.pushback(line)
                            self.repo.addEvent(Tag(tagname,
                                                   referent, tagger,
                                                   self.fi_read_data()))
                            baton.twirl()
                        else:
                            # Simply pass through any line we don't understand.
                            self.repo.addEvent(Passthrough(line))
                    # End of fast-import parsing
                self.import_line = 0
            if self.warnings:
                for warning in self.warnings:
                    complain(warning)
        except KeyboardInterrupt:
            nuke(self.repo.subdir(), "reposurgeon: import interrupted, removing %s" % self.repo.subdir())
            raise KeyboardInterrupt
    #
    # The rendezvous between parsing and object building for import
    # streams is pretty trivial and best done inline in the parser
    # because reposurgeon's internal structures are designed to match
    # those entities. For Subversion dumpfiles, on the other hand,
    # there's a fair bit of impedance-matching required.  That happens
    # in the following functions.
    #
    @staticmethod
    def node_permissions(node):
        "Fileop permissions from node properties"
        if node.props:
            if "svn:executable" in node.props:
                return 0o100755
            elif "svn:special" in node.props:
                # Map to git symlink, which behaves the same way.
                # Blob contents is the path the link should resolve to. 
                return 0o120000
        return 0o100644
    def svn_process(self, baton):
        "Subversion actions to import-stream commits."
        toprev = len(self.revisions)
        countfmt = " %%%dd of %s" % (len(str(toprev)), toprev)
        # Find all copy sources
        if verbose >= DEBUG_EXTRACT+1:
            announce("Pass 1")
        baton.startcounter(countfmt)
        baton.twirl("copynodes:")
        copynodes = []
        for revision in self.revisions:
            record = self.revisions[revision]
            for node in record.nodes:
                if node.from_path is not None:
                    copynodes.append(node)
                    if verbose >= DEBUG_EXTRACT+1:
                        announce("copynode at %s" % node)
            baton.bumpcounter()
            copynodes.sort(key=lambda n: n.from_rev)
        baton.endcounter()
        baton.twirl('+')
        # Build filemaps.
        if verbose >= DEBUG_EXTRACT+1:
            announce("Pass 2")
        baton.startcounter(countfmt)
        baton.twirl("filemaps:")
        filemaps = {}
        filemap = PathMap()
        for revision in self.revisions:
            record = self.revisions[revision]
            for node in record.nodes:
                # Mutate the filemap according to copies
                if node.from_rev:
                    assert int(node.from_rev) < int(revision)
                    filemap.copy_from(node.path, filemaps[node.from_rev],
                                      node.from_path)
                    if verbose >= DEBUG_FILEMAP:
                        announce("r%s~%s copied to %s" \
                                 % (node.from_rev, node.from_path, node.path))
                # Mutate the filemap according to adds/deletes/changes
                if node.action == SD_ADD and node.kind == SD_FILE:
                    filemap[node.path] = node
                    if verbose >= DEBUG_FILEMAP:
                        announce("r%s~%s added" % (node.revision, node.path))
                elif node.action == SD_DELETE:
                    if node.kind == SD_NONE:
                        node.kind = SD_FILE if node.path in filemap else SD_DIR
                    # Snapshot the deleted paths before removing them.
                    node.from_set = PathMap()
                    node.from_set.copy_from(node.path, filemap, node.path)
                    del filemap[node.path]
                    if verbose >= DEBUG_FILEMAP:
                        announce("r%s~%s deleted" \
                                 % (node.revision, node.path))
                elif node.action == SD_CHANGE and node.kind == SD_FILE:
                    filemap[node.path] = node
                    if verbose >= DEBUG_FILEMAP:
                        announce("r%s~%s changed" % (node.revision, node.path))
            filemaps[revision] = filemap.snapshot()
            baton.bumpcounter()
        baton.endcounter()
        if verbose >= DEBUG_EXTRACT+1:
            announce("filemaps %s" % filemaps)
        # Build from sets in each directory copy record.
        if verbose >= DEBUG_EXTRACT+1:
            announce("Pass 3")
        baton.twirl("copysets")
        for copynode in copynodes:
            if verbose >= DEBUG_FILEMAP:
                announce("r%s filemap is %s" \
                         % (copynode.from_rev, filemaps[copynode.from_rev]))
            copynode.from_set = PathMap()
            copynode.from_set.copy_from(copynode.from_path,
                                        filemaps[copynode.from_rev],
                                        copynode.from_path)
            if not copynode.from_set:
                self.gripe("empty from set for %s" % copynode)
        baton.twirl('+')
        # Build commits
        # This code can eat your processor, so we make it give up
        # its timeslice at reasonable intervals. Needed because
        # it doesn't hit the disk.
        if verbose >= DEBUG_EXTRACT+1:
            announce("Pass 4")
        baton.startcounter(countfmt)
        baton.twirl("commits:")
        for revision in self.revisions:
            record = self.revisions[revision]
            if verbose >= DEBUG_EXTRACT:
                announce("Revision %s:" % revision)
            for node in record.nodes:
                # if node.props is None, no property section.
                # if node.blob is None, no text section.
                try:
                    assert node.action in (SD_CHANGE, SD_ADD, SD_DELETE, SD_REPLACE)
                    assert node.blob is not None or \
                           node.props is not None or \
                           node.from_rev or \
                           node.action in (SD_ADD, SD_DELETE)
                    assert (node.from_rev is None) == (node.from_path is None)
                    assert node.kind in (SD_FILE, SD_DIR)
                    assert node.kind != SD_NONE or node.action == SD_DELETE
                    assert node.action in (SD_ADD, SD_REPLACE) or not node.from_rev
                except AssertionError:
                    raise Fatal("forbidden operation in dump stream at r%s: %s" \
                                % (revision, node))
            commit = Commit(self.repo)
            commit.fossil_id = revision
            self.repo.fossil_map["SVN:%s" % revision] = commit
            try:
                ad = record.props.pop("svn:date")
            except KeyError, key:
                self.error("missing required %s" % key)
            if "svn:author" in record.props:
                au = record.props.pop("svn:author")
            else:
                au = "no-author"
            if "svn:log" in record.props:
                commit.comment = record.props.pop("svn:log")
                if not commit.comment.endswith("\n"):
                    commit.comment += "\n"
            if global_options["svn_use_uuid"]:
                attribution = "%s <%s@%s> %s" % (au, au, self.uuid, ad)
            else:
                attribution = "%s <%s> %s" % (au, au, ad)
            commit.committer = Attribution(attribution)
            commit.properties.update(record.props)
            # Zero revision is never interesting - no operations, no
            # comment, no author, it's just a start marker for a
            # non-incremental dump.
            if revision == "0": 
                continue
            generated_nodes = []
            for node in record.nodes:
                if verbose >= DEBUG_EXTRACT:
                    announce(str(node))
                elif node.kind == SD_DIR \
                         and node.action != SD_CHANGE \
                         and verbose >= DEBUG_TOPOLOGY:
                    announce(str(node))
                # Handle per-path properties.
                if node.props is not None:
                    if "cvs2svn:cvs-rev" in node.props:
                        cvskey = "CVS:%s:%s" % (node.path,
                                                node.props["cvs2svn:cvs-rev"])
                        self.repo.fossil_map[cvskey] = commit
                        del node.props["cvs2svn:cvs-rev"]
                    latch = False
                    for (prop, val) in node.props.items():
                        if prop not in StreamParser.IgnoreProperties:
                            if not latch:
                                self.gripe("r%s~%s properties set:" \
                                           % (node.revision, node.path))
                                latch = True
                            self.gripe("\t%s = '%s'" % (prop, val))
                            self.has_properties.add(node.path)
                    if node.path in self.has_properties and not latch:
                        self.has_properties.discard(node.path)
                        announce("r%s~%s: properties cleared." \
                                 % (node.revision, node.path))
                # Actions on directories
                if node.kind == SD_DIR:
                    # os.sep is appended to avoid collisions with path
                    # prefixes.
                    node.path += os.sep                   
                    if node.from_path:
                        node.from_path += os.sep
                    if node.action == SD_ADD:
                        node.implicit = True
                        newbranch = node.path
                        if not global_options['svn_nobranch']:
                            for trial in global_options['svn_branchify']:
                                if '*' not in trial and trial + os.sep == node.path:
                                    self.branches[node.path] = None
                                elif trial.endswith(os.sep + '*') \
                                         and os.path.dirname(trial) == os.path.dirname(node.path[:-1]):
                                    self.branches[node.path] = None
                                elif trial == '*' and not node.path + '*' in global_options['svn_branchify'] and node.path.count(os.sep) < 2:
                                    self.branches[node.path] = None
                                if node.path in self.branches and verbose >= DEBUG_TOPOLOGY:
                                    announce("%s recognized as a branch" % node.path)
                    elif node.action in (SD_DELETE, SD_REPLACE):
                        if node.path in self.branches:
                            assert node.implicit == False
                            self.branchdeletes.add(node.path)
                        else:
                            node.implicit = True
                            for child in node.from_set:
                                if verbose >= DEBUG_EXTRACT:
                                    announce("r%s: deleting %s" \
                                             % (revision, child))
                                newnode = StreamParser.NodeAction()
                                newnode.path = child
                                newnode.revision = revision
                                newnode.action = SD_DELETE
                                newnode.kind = SD_FILE
                                generated_nodes.append(newnode)
                            ignorepath = os.path.join(node.path, ".gitignore")
                            if ignorepath in self.active_gitignores:
                                newnode = StreamParser.NodeAction()
                                newnode.path = ignorepath
                                newnode.revision = revision
                                newnode.action = SD_DELETE
                                newnode.kind = SD_FILE
                                generated_nodes.append(newnode)
                    # Property settings can be present on either
                    # AD_ADD or SD_CHANGE actions.
                    if node.props is not None:
                        if verbose >= DEBUG_EXTRACT:
                            announce("r%s: setting properties %s on %s" \
                                     % (revision, node.props, node.path))
                        # svn:mergeinfo gets handled here
                        if 'svn:mergeinfo' in node.props:
                            val = node.props['svn:mergeinfo']
                            # Ignore an invalid empty value set (not
                            # no effect) by some tools.
                            if val:
                                # The general case is multiline; each line
                                # may describe multiple spans merging
                                # to this revision.  For each span, we
                                # link from the last revision.
                                for line in val.split('\n'):
                                    if line and ':' in line:
                                        (_, ranges) = line.split(":")
                                        for span in ranges.split(","):
                                            if '-' in span:
                                                (_, end) = span.split("-")
                                            else:
                                                end = span
                                            # Because mergenfo properties will
                                            # persist like other properties,
                                            # we want to record the earliest
                                            # instance of a merge to a given
                                            # path from a given source revision
                                            # then ignore latter ones.
                                            if (node.path, end) not in self.mergeinfo:
                                                self.mergeinfo[(node.path, end)] = revision
                                            if verbose >= DEBUG_EXTRACT:
                                                announce("r%s: mergeinfo link from %s\n" \
                                                        % (revision, end))
                        # svn:ignore gets handled here,
                        if node.path == os.sep:
                            gitignore_path = ".gitignore"
                        else:
                            gitignore_path = os.path.join(node.path,
                                                          ".gitignore")
                        # There are no other directory properties that can
                        # turn into fileops.
                        if "svn:ignore" in node.props:
                            blob = Blob(self.repo)
                            with open(blob.blobfile(), "w") as wfp:
                                wfp.write(node.props["svn:ignore"])
                            newnode = StreamParser.NodeAction()
                            newnode.path = gitignore_path
                            newnode.revision = revision
                            newnode.action = SD_ADD
                            newnode.kind = SD_FILE
                            newnode.blob = blob
                            if verbose >= DEBUG_IGNORES:
                                announce("r%s: queuing up %s generation with:\n%s." % (revision, newnode.path, node.props["svn:ignore"]))
                            # Must append rather than simply performing.
                            # Otherwise when the property is unset we
                            # won't have the right thing happen.
                            generated_nodes.append(newnode)
                            self.active_gitignores.add(gitignore_path)
                        elif gitignore_path in self.active_gitignores:
                            newnode = StreamParser.NodeAction()
                            newnode.path = gitignore_path
                            newnode.revision = revision
                            newnode.action = SD_DELETE
                            newnode.kind = SD_FILE
                            if verbose >= DEBUG_IGNORES:
                                announce("r%s: queuing up %s deletion." % (revision, newnode.path))
                            generated_nodes.append(newnode)
                            self.active_gitignores.remove(gitignore_path)
                    # Handle directory copies.
                    # If this is a copy between branches, do nothing;
                    # no fileop should be issued until there is an
                    # actual file modification on the new branch.
                    # Exception: If the target branch has been deleted,
                    # perform a normal copy.
                    if node.from_path:
                        nonbranchcopy = node.from_path not in self.branches \
                                         or node.path not in self.branches \
                                         or node.path in self.branchdeletes
                        if verbose >= DEBUG_TOPOLOGY:
                            announce("r%s: directory copy to %s from r%s~%s (nonbranchcopy %s)" \
                                     % (revision,
                                        node.path,
                                        node.from_rev,
                                        node.from_path, nonbranchcopy))
                        if nonbranchcopy:
                            self.branchdeletes.discard(node.path)
                        for source in node.from_set:
                            if verbose >= DEBUG_TOPOLOGY:
                                announce("r%s: generating copy to %s from r%s~%s" \
                                         % (revision,
                                            node.path,
                                            node.from_rev,
                                            source))
                            lookback = filemaps[node.from_rev][source]
                            if lookback is None:
                                raise Fatal("r%s: can't find ancestor %s" \
                                         % (revision, source))
                            subnode = StreamParser.NodeAction()
                            subnode.path = os.path.join(newbranch,
                                                        source[len(node.from_path+os.sep)-1:])
                            subnode.revision = revision
                            subnode.from_path = lookback.path
                            subnode.from_rev = lookback.revision
                            subnode.from_hash = lookback.content_hash
                            subnode.action = SD_ADD
                            subnode.kind = SD_FILE
                            if verbose >= DEBUG_TOPOLOGY:
                                announce("r%s: local copy is %s from r%s~%s" \
                                         % (revision,
                                            subnode.path,
                                            subnode.from_rev,
                                            subnode.from_path))
                            generated_nodes.append(subnode)
                            subnode.implicit = not nonbranchcopy
            # Node expansion ends. Concatenate the expansions of directory
            # copies onto the record so future lookbacks never have
            # to do inference from directory structure.
            record.nodes += generated_nodes
            # Create actions corresponding to both
            # parsed and generated nodes.
            actions = []
            for node in record.nodes:
                if not node.implicit:
                    if node.kind == SD_FILE:
                        if node.action == SD_DELETE:
                            assert node.blob is None
                            fileop = FileOp()
                            fileop.construct("D", node.path)
                            actions.append((node, fileop))
                        elif node.action in (SD_ADD, SD_CHANGE, SD_REPLACE):
                            # Try to figure out who the ancestor of
                            # this node is.
                            if node.from_hash:
                                ancestor = self.hashmap[node.from_hash]
                            elif node.from_path:
                                # A copy node is somehow missing its hash.
                                ancestor = filemaps[node.from_rev][node.from_path]
                            elif node.action != SD_ADD:
                                # Ordinary inheritance, no node copy.
                                ancestor = filemaps[str(int(node.revision)-1)][node.path]
                            else:
                                ancestor = None
                            # Time for fileop generation
                            if node.blob is not None:
                                if node.content_hash in self.hashmap:
                                    # Blob matches an existing one -
                                    # node was created by a
                                    # non-Subversion copy followed by
                                    # add.  Get the ancestry right,
                                    # otherwise parent pointers won't
                                    # be computed properly.
                                    ancestor = self.hashmap[node.content_hash]
                                    node.from_path = ancestor.from_path
                                    node.from_rev = ancestor.from_rev
                                    node.blobmark = ancestor.blobmark
                                else:
                                    # An entirely new blob
                                    node.blobmark = node.blob.mark = self.__newmark()
                                    self.mark_counter[node.blobmark] += 1
                                    self.repo.addEvent(node.blob)
                                    # Blobs generated by reposurgeon
                                    # (e.g .gitignore content) have no
                                    # content hash.  Don't record
                                    # them, otherwise they'll all
                                    # collide :-)
                                    if node.content_hash:
                                        self.hashmap[node.content_hash] = node
                            elif ancestor:
                                node.blobmark = ancestor.blobmark
                            else:
                                # No ancestor, no blob. Has to be a
                                # pure property change.  There's no
                                # way to figure out what mark to use
                                # in a fileop.
                                self.gripe("r%s~%s: permission information may be lost." \
                                              % (node.revision, node.path))
                                return actions
                            assert node.blobmark
                            # Time for fileop generation
                            if ancestor:
                                perms = oldperms = self.permissions.get(ancestor.path,
                                                                        0o100644)
                            else:
                                perms = oldperms = 0o100644
                            if node.props is not None:
                                perms = self.node_permissions(node)
                            if node.blob is not None or (perms != oldperms) or node.from_hash:
                                assert perms
                                fileop = FileOp()
                                fileop.construct("M",
                                                 perms,
                                                 node.blobmark,
                                                 node.path)
                                self.mark_counter[node.blobmark] += 1
                                actions.append((node, fileop))
                            elif verbose >= DEBUG_EXTRACT:
                                announce("r%s~%s: unmodified" % (node.revision, node.path))
                            self.permissions[node.path] = perms
                    elif node.action in (SD_DELETE, SD_REPLACE):
                        if verbose >= DEBUG_EXTRACT:
                            announce("r%s: deleteall %s" % (revision,node.path))
                        fileop = FileOp()
                        fileop.construct("deleteall", node.path[:-1])
                        actions.append((node, fileop))
            # Time to generate commits from actions and fileops.
            if verbose >= DEBUG_EXTRACT:
                announce("r%s: %d actions" % (revision, len(actions)))
            # First, break the file operations into branch cliques
            cliques = {}
            for (node, fileop) in actions:
                for branch in self.branches:
                    if node.path.startswith(branch):
                        if branch not in cliques:
                            cliques[branch] = []
                        cliques[branch].append((node, fileop))
                        break
                else:
                    if "" not in cliques:
                        cliques[""] = []
                    cliques[""].append((node, fileop))
            # Make an operation list from the cliques.
            oplist = []
            for (branch, actions) in cliques.items():
                oplist.append((branch, [action[1] for action in actions]))
            # Figure out which branch cliques contain only branch deletes
            deletealls = set([])
            for (branch, ops) in oplist:
                if len(ops) == 1 and ops[0].op == "deleteall":
                    deletealls.add(branch)
            # The commit is truly mixed if there is more than one clique
            # not consisting entirely of deleteall operations.  Sort the
            # oplist so all non-deleteall cliques are at the front.
            mixed = len(oplist) - len(deletealls) > 1
            oplist.sort(key=lambda b: not b[0] in deletealls)
            newcommits = []
            # In the ordinary case, we can assign all non-deleteall commits
            # to the base commit.
            if not mixed:
                if oplist:
                    (commit.common, commit.fileops) = oplist.pop(0)
                    commit._pathset = None
                else:
                    commit.common = os.path.commonprefix([node.path for node in record.nodes])
                commit.mark = self.__newmark()
                if verbose >= DEBUG_EXTRACT:
                    announce("r%s gets mark %s" % (revision, commit.mark))
                newcommits.append(commit)
            # If the commit is mixed, or there are deletealls left over,
            # handle that.
            oplist.sort(key=lambda b: b[0])
            for (i, (branch, fileops)) in enumerate(oplist):
                split = copy.copy(commit)
                split.common = branch
                # TODO: Check if this will collide with another commit
                split.committer.date.timestamp += i
                split.fossil_id += "." + str(i + 1)
                split.comment += "\n[[Split portion of a mixed commit.]]\n"
                split.mark = self.__newmark()
                split.fileops = fileops
                split._pathset = None
                newcommits.append(split)
            # Deduce links between branches on the basis of copies. This
            # is tricky because a revision can be the target of multiple
            # copies.  Humans don't abuse this because tracking multiple
            # copies is too hard to do in a slow organic brain, but tools
            # like cvs2svn can generate large sets of them. cvs2svn seems
            # to try to copy each file and directory from the commit
            # corresponding to the CVS revision where the file was last
            # changed before the copy, which may be substantially earlier
            # than the CVS revision corresponding to the
            # copy). Fortunately, we can resolve such sets by the simple
            # expedient of picking the *latest* revision in them!
            for newcommit in newcommits:
                newcommit.fileops.sort(cmp=FileOp.compare)
                if commit.mark not in self.branchlink:
                    copies = [node for node in record.nodes \
                              if node.from_rev is not None \
                              and node.path.startswith(newcommit.common)]
                    linkback = False
                    # If the copies include one for the directory, we're good.
                    if [node for node in copies if node.kind == SD_DIR and node.from_path and node.path == newcommit.common]:
                        self.directory_branchlinks.add(newcommit.common)
                        if verbose >= DEBUG_TOPOLOGY:
                            announce("directory copy with %s" % copies)
                        linkback = True
                    # Use may have botched a branch creation by doing a
                    # non-Subversion directory copy followed by a bunch of
                    # Subversion adds. Blob hashes will match existing files,
                    # but from_rev and from_path won't be set at parse time.
                    # Our code detects this case and makes file
                    # backlinks, but can't deduce the directory copy.
                    # Thus, we have to treat multiple file copies as
                    # an instruction to create a gitspace branch.
                    #
                    # This guard filters out copy op sets that are
                    # *single* file copies. We're making an assumption
                    # here that multiple file copies should always
                    # trigger a branch link creation.  This assumption
                    # could be wrong, which is why we emit a warning
                    # message later on for branch links detected this
                    # way
                    #
                    # Even with this filter you'll tend to end up with lots
                    # of little merge bubbles with no commits on one side;
                    # these have to be removed by a debubbling pass later.
                    # I don't know what generates these things - cvs2svn, maybe.
                    elif len(copies) > 1:
                        self.fileop_branchlinks.add(newcommit.common)
                        if verbose >= DEBUG_TOPOLOGY:
                            announce("file copies with %s" % copies)
                        linkback = True
                    if linkback:
                        copies.sort(key=lambda node: int(node.from_rev))
                        latest = copies[-1]
                        threshold = False
                        for prev in reversed(self.repo.commits()):
                            if prev.fossil_id == latest.from_rev:
                                if verbose >= DEBUG_TOPOLOGY:
                                    announce("found %s looking for %s" \
                                             % (latest, newcommit.common))
                                threshold = True
                            if threshold:
                                if verbose >= DEBUG_TOPOLOGY:
                                    announce("looking at %s" % prev.fossil_id)
                                if latest.from_path.startswith(prev.common) or global_options["svn_nobranch"]:
                                    self.branchlink[newcommit.mark] = prev.mark
                                    if verbose >= DEBUG_TOPOLOGY:
                                        announce("link %s (%s) back to %s (%s, %s)" % \
                                                 (newcommit.mark,
                                                  newcommit.common,
                                                  latest.from_rev,
                                                  prev.mark,
                                                  prev.common
                                                  ))
                                    break
                        else:
                            raise Fatal("couldn't find revision %s" % latest)
            # We're done, add all the new commits 
            self.repo.events += newcommits
            self.repo._commits = None
            # Report progress, and give up our scheduler slot
            # so as not to eat the processor.
            baton.bumpcounter()
            time.sleep(0)
        # Warn about dubious branch links
        self.fileop_branchlinks.discard("trunk" + os.sep)
        if self.fileop_branchlinks - self.directory_branchlinks:
            self.gripe("branch links detected by file ops only: %s" % " ".join(self.fileop_branchlinks - self.directory_branchlinks))
        baton.endcounter()
        if verbose >= DEBUG_EXTRACT:
            announce("at post-parsing time:")
            for commit in self.repo.commits():
                msg = commit.comment
                if msg == None:
                    msg = ""
                announce("r%-4s %4s %2d %2d '%s'" % \
                         (commit.fossil_id, commit.mark,
                          len(commit.fileops),
                          len(commit.properties),
                          msg.strip()[:20]))
        baton.twirl("+")
        # First, turn the root commit into a tag
        initial = self.repo.commits()[0]
        if not initial.fileops:
            if len(self.repo.commits()) >= 2:
                self.repo.tagify(initial,
                                 "root",
                                 self.repo.commits()[1].mark,
                                 "[[Tag from root commit at Subversion r%s]]\n" % initial.fossil_id)
                baton.twirl()
            else:
                self.gripe("could not tagify root commit.")
            baton.twirl("branches")
        # Now, branch analysis.
        if not self.branches or global_options['svn_nobranch']:
            lastmark = None
            for commit in self.repo.commits():
                commit.branch = os.path.join("refs", "heads", "master") + os.sep
                if lastmark:
                    commit.setParents([lastmark])
                lastmark = commit.mark
        else:
            # Instead, determine a branch for each commit...
            if verbose >= DEBUG_EXTRACT:
                announce("Branches: %s" % (self.branches,))
            for commit in self.repo.commits():
                for branch in self.branches:
                    if commit.common.startswith(branch):
                        commit.branch = branch
                        for fileop in commit.fileops:
                            if fileop.op in ("M", "D"):
                                fileop.path = fileop.path[len(branch):]
                            elif fileop.op in ("R", "C"):
                                fileop.source = fileop.source[len(branch):]
                                fileop.target = fileop.target[len(branch):]
                        commit._pathset = None
                        break
                else:
                    commit.branch = "root"
                    self.branches["root"] = None
                baton.twirl()
            baton.twirl("+")
            # ...then rebuild parent links so they follow the branches
            branchroots = []
            for commit in self.repo.commits():
                if self.branches[commit.branch] is None:
                    branchroots.append(commit)
                    commit.setParents([])
                else:
                    commit.setParents([self.branches[commit.branch]])
                self.branches[commit.branch] = commit.mark
                baton.twirl()
            baton.twirl("+")
            # The root branch is special. It wasn't made by a copy, so
            # we didn't get the information to connect it to trunk in the
            # last phase.
            if "root" in self.branches:
                for commit in self.repo.commits():
                    if commit.branch == "root":
                        break
                self.branchlink[commit.mark] = self.repo.commits()[0].mark
            baton.twirl("+")
            # Add links due to Subversion copy operations
            if verbose >= DEBUG_EXTRACT:
                announce("branch roots: %s, links %s" % ([c.mark for c in branchroots], self.branchlink))
            baton.twirl("+")
            for (later, earlier) in self.branchlink.items():
                child = self.repo.objfind(later)
                if earlier not in child.parentMarks():
                    child.addParent(earlier)
            nonempty = set([c for c in self.repo.commits() if c.fileops]) 
            for root in branchroots:
                rootrev = root.fossil_id
                if commit.branch in nonempty and root.branch != ("trunk" + os.sep):
                    self.gripe("r%s: can't connect nonempty branch %s to origin" \
                                % (rootrev, root.branch))
                baton.twirl()
            baton.twirl("+")
            # Add links due to svn:merginfo properties
            for ((_, early), late) in self.mergeinfo.items():
                late_commit = self.repo.fossil_map["SVN:%s" % late]
                early_commit = self.repo.fossil_map["SVN:%s" % early]
                if early_commit.mark not in late_commit.parentMarks():
                    late_commit.addParent(early_commit.mark)
            baton.twirl("+")
            if verbose >= DEBUG_EXTRACT:
                announce("after branch analysis:")
                for commit in self.repo.commits():
                    parents = commit.parents()
                    if len(parents):
                        ancestor = parents[0]
                    else:
                        ancestor = '-'
                    announce("r%-4s %4s %4s %2d %2d '%s'" % \
                             (commit.fossil_id,
                              commit.mark, ancestor,
                              len(commit.fileops),
                              len(commit.properties),
                              commit.branch))
            baton.twirl("tagifying")
            # Tagify normal branch-root commits, they don't carry any
            # information other than their metadata. The exceptions
            # are trunk and root (if the later exists); neither is
            # the result of a normal copy operation.
            for commit in self.repo.commits():
                if commit in branchroots \
                       and commit.branch != ("trunk"+os.sep) \
                       and commit.branch != "root" \
                       and commit.hasParents() \
                       and not commit.fileops:
                    tagname = os.path.basename(commit.branch[:-1])
                    if "tags" not in commit.branch:
                        tagname += "-root"
                    self.repo.tagify(commit,
                                     tagname,
                                     commit.parentMarks()[0])
                    baton.twirl()
            baton.twirl("+")
        # Code controlled by svn_nobranch option ends.
        #
        # Suppress junk commits manufactured by cvs2svn
        for commit in self.repo.commits():
            if "commit was manufactured by cvs2svn" in commit.comment:
                for fileop in commit.fileops:
                    # Commit can't have any unique file modifications.
                    # Normally it just duplicates the ones in its parent, but
                    # sometimes has references to far-past versions of stuff.
                    if self.mark_counter[fileop.ref] > 1:
                        continue
                    # I don't know why cvs2svn generates deletes into these,
                    # but they're pretty obviously spurious.  Anyway the
                    # worst that could happen from removing a delete is that
                    # the file is visible later than it should be.
                    elif fileop.op == 'D':
                        continue
                    else:
                        # Fail safely - any fileop not matching the previous
                        # tests means the commit should be emitted.  This
                        # means we never throw away content modifications.
                        break
                else:
                    # Suppress this commit
                    self.repo.delete([self.repo.events.index(commit)],
                                     ["obliterate", "quiet"])
        for commit in self.repo.commits():
            # Now we need to tagify all other commits without fileops, because
            # git is going to just discard them when we build a live repo and
            # they might possibly contain interesting metadata.  Usually they're
            # just debris from tagging, though.
            if not commit.fileops:
                if commit.hasParents():
                    legend = "[[Tag from zero-fileop commit at Subversion r%s" \
                             % commit.fossil_id
                    if self.revisions[commit.fossil_id].nodes:
                        legend += ":\n"
                        for node in self.revisions[commit.fossil_id].nodes:
                            legend += str(node) + "\n"
                    legend += "]]\n"
                    self.repo.tagify(commit,
                                     "emptycommit-%s" % commit.fossil_id,
                                     commit.parentMarks()[0],
                                     legend)
                else:
                    self.gripe("r%s: deleting parentless zero-op commit." \
                               % commit.fossil_id)
                    self.repo.delete([self.repo.events.index(commit)],
                                ["obliterate", "quiet"])
            # Also, tagify tip commits that consist only of deletes.
            # The fileops aren't worth saving; the comment metadata
            # just might be.
            elif commit.alldeletes(killset={"deleteall"}) \
                     and not commit.children():
                if commit.hasParents():
                    if commit.branch.endswith(os.sep):
                        commit.branch = commit.branch[:-1]
                    label = os.path.basename(commit.branch)
                    commit.fileops = []
                    self.repo.tagify(commit,
                                     "tipdelete-%s" % label,
                                     commit.parentMarks()[0])
                else:
                    self.gripe("r%s: deleting parentless tip delete of %s" \
                               % (commit.fossil_id, commit.branch))
                    self.repo.delete([self.repo.events.index(commit)],
                                ["obliterate", "quiet"])
        baton.twirl("polishing")
        # Now pretty up the branch names
        for commit in self.repo.commits():
            if commit.branch == "root":
                commit.branch = os.path.join("refs", "heads", "root")
            elif commit.branch.startswith("tags" + os.sep):
                if commit.branch.endswith(os.sep):
                    commit.branch = commit.branch[:-1]
            elif commit.branch == "trunk" + os.sep:
                commit.branch = os.path.join("refs", "heads", "master")
            else:
                commit.branch = os.path.join("refs", "heads",
                                                 os.path.basename(commit.branch[:-1]))
            baton.twirl()
        baton.twirl("+")
        # cvs2svn likes to crap out sequences of deletes followed by
        # filecopies on the same node when it's generating tag commits.
        # These are lots of examples of this in the nut.svn test load.
        # These show up as redundant (D, M) fileop pairs. We can optimize
        # them out by using the canonicalizer from the delete machinery.
        baton.twirl("canonicalizing")
        for commit in self.repo.commits():
            if [fileop for fileop in commit.fileops if fileop is None]:
                raise Fatal("Null fileop at r%s" % commit.fossil_id)
            self.repo.canonicalize(commit)
            baton.twirl()
        baton.twirl("+")
        # Issue resets when required
        baton.twirl("resets")
        save_events = self.repo.events
        self.repo.events = []
        self.repo._commits = None
        issued = set([])
        for event in save_events:
            if isinstance(event, Commit) and event.branch not in issued:
                reset = Reset()
                reset.ref = event.branch
                self.repo.addEvent(reset)
                issued.add(event.branch)
            self.repo.addEvent(event)
            baton.twirl()
        baton.twirl("+")
        # Remove spurious parent links caused by random cvs2svn file copies.
        baton.twirl("debubbling")
        for commit in self.repo.commits():
            if len(commit.parentMarks()) == 2:
                parents = commit.parents()
                if len(parents) != 2:
                    self.gripe("r%s: duplicate parent marks" % commit.fossil_id)
                    continue
                (a, b) = parents
                if a.branch != commit.branch or b.branch != commit.branch:
                    continue
                if b.committer.date < a.committer.date:
                    (a, b) = (b, a)
                if b.descended_from(a):
                    commit.removeParent(a.mark)
        baton.twirl("+")
        baton.twirl("renumbering")
        self.repo.renumber()
        baton.twirl("+")
        self.repo.write_fossils = True

# Generic repository-manipulation code begins here

class Repository:
    "Generic repository object."
    def __init__(self, name=None):
        self.name = name
        self.readtime = time.time()
        self.vcs = None
        self.sourcedir = None
        self.events = []    # A list of the events encountered, in order
        self._commits = None
        self.preserve_set = set([])
        self.case_coverage = set([])
        self.basedir = os.getcwd()
        self.write_fossils = False
        self.dollar_map = {}        # From dollar cookies in files
        self.fossil_map = {}    # From anything that doesn't survive rebuild
    def cleanup(self):
        "Release blob files associated with this repo."
        nuke(self.subdir(), "reposurgeon: cleaning up %s" % self.subdir())
    def subdir(self, name=None):
        if name is None:
            name = self.name
        if not name:
            return os.path.join(self.basedir, ".rs" + repr(os.getpid()))
        else:
            return os.path.join(self.basedir, ".rs" + repr(os.getpid())+ "-" + name) 
    def makedir(self):
        try:
            if verbose >= DEBUG_SHUFFLE:
                announce("repository fast import creates " + self.subdir())
            target = self.subdir()
            if not os.path.exists(target):
                os.mkdir(target)
        except OSError:
            raise Fatal("can't create operating directory")
    def size(self):
        "Return the size of this import stream, for statistics display."
        return sum([len(str(e)) for e in self.events])
    def branchlist(self):
        "Return a list of branchnames in this repo."
        lst = []
        for commit in self.commits():
            if commit.branch not in lst:
                lst.append(commit.branch)
        return lst
    def find(self, mark):
        "Find an object index by mark"
        for (ind, event) in enumerate(self.events):
            if hasattr(event, "mark") and mark == event.mark:
                return ind
        return None
    def objfind(self, mark):
        "Find an object by mark"
        for (ind, event) in enumerate(self.events):
            if hasattr(event, "mark") and mark == event.mark:
                return self.events[ind]
        return None
    def read_authormap(self, selection, fp):
        "Read an author-mapping file and apply it to the repo."
        authormap = {}
        try:
            for line in fp:
                line = line.strip()
                if not line:
                    continue
                if line.startswith('#'):
                    continue
                (local, netwide) = line.strip().split('=')
                (name, mail) = email.utils.parseaddr(netwide.strip())
                if not mail:
                    raise Fatal("can't recognize address in '%s'" % netwide)
                authormap[local.strip()] = (name, mail)
        except IOError:
            raise Recoverable("couldn't open author-map file")
        except ValueError:
            raise Recoverable("bad author map syntax: %s" % repr(line))
        for ei in selection:
            event = self.events[ei]
            if isinstance(event, Commit):
                event.committer.remap(authormap)
                for author in event.authors:
                    author.remap(authormap)
            elif isinstance(event, Tag):
                event.tagger.remap(authormap)
    def write_authormap(self, selection, fp):
        "List the identifiers we need."
        contributors = {}
        for ei in selection:
            event = self.events[ei]
            if isinstance(event, Commit):
                contributors[event.committer.name] = event.committer.who()
                for author in event.authors:
                    contributors[author.name] = author.who()
            elif isinstance(event, Tag):
                contributors[event.tagger.name] = event.tagger.who()
        for (name, cid) in contributors.items():
            fp.write("%s = %s\n" % (name, cid))
    def read_fossilmap(self, fp):
        "Read a fossil-references dump and initialize the repo's fossil map."
        commit_map = {}
        for event in self.commits():
            commit_map[(event.committer.date.timestamp, event.committer.email)] = event
        try:
            for line in fp:
                (fossil, timefield, person) = line.split()
                when_who = (Date(timefield).timestamp, person)
                if when_who in commit_map:
                    self.fossil_map[fossil] = commit_map[when_who]
                    if fossil.startswith("SVN:"):
                        commit_map[when_who].fossil_id = fossil[4:]
                else:
                    complain("no mark matches fossil %s" % fossil)
            del commit_map
        except ValueError:
            raise Recoverable("bad syntax in fossils file.")
    def write_fossilmap(self, fp):
        "Dump fossil references."
        cookies = list(self.fossil_map.keys())
        cookies.sort(key=lambda x: self.fossil_map[x].committer.date.timestamp)
        for cookie in cookies:
            commit = self.fossil_map[cookie]
            if commit.fossil_id:
                fp.write("%s\t%s\t%s\n" % (cookie,
                                           commit.committer.date.rfc3339(),
                                           commit.committer.email))
    def tagify(self, commit, name, committish, legend=""):
        "Turn a commit into a tag."
        if verbose >= DEBUG_EXTRACT:
            commit_id = commit.mark
            if commit.fossil_id:
                commit_id += " (%s)" % commit.fossil_id
            announce("tagifying: %s -> %s" % (commit_id, name))
        if commit.fileops:
            raise Fatal("Attempting to tagify a commit with fileops.")
        if not commit.comment:
            pref = ""
        else:
            pref = commit.comment + "\n"
        self.addEvent(Tag(name=name,
                          committish=committish,
                          tagger=commit.committer,
                          comment=pref + legend))
        self.delete([self.events.index(commit)],
                         ["obliterate", "quiet"])
    def fast_import(self, fp, progress=False):
        "Read a stream file and use it to populate the repo."
        StreamParser(self).fast_import(fp, progress)
        self.readtime = time.time()
    def parse_dollar_cookies(self):
        "Extract info about fossil references from CVS/SVN header cookies."
        if self.dollar_map:
            return
        # The goal here is to throw away CVS and Subversion header
        # information still fossilized into $Id$ and $Subversion$
        # headers after conversion to a later version. For each
        # cookie, all but the earliest blob containing it has it
        # as a fossil which should be removed.  Then, the earliest
        # commit referencing that blob gets a fossil property set;
        # later references will be branching artifacts.
        seen = set([])
        for event in self.events:
            if isinstance(event, Blob) and event.cookie:
                if event.cookie in seen:
                    continue
                else:
                    # The first commit immediately after this blob
                    for ei in range(self.find(event.mark), len(self.events)):
                        if isinstance(self.events[ei], Commit):
                            commit = self.events[ei]
                            break
                    seen.add(event.cookie)
                    if "fossil" in commit.properties:
                        complain("fossil property of %s overwritten" \
                                 % commit.mark)
                    if type(event.cookie) == type(""):
                        svnkey = "SVN:" + event.cookie
                        self.dollar_map[svnkey] = commit
                    else:
                        (basename, cvsref) = event.cookie
                        for fileop in commit.fileops:
                            if fileop.op == 'M' and fileop.ref == event.mark:
                                if not os.path.basename(fileop.path).endswith(basename):
                                    # Usually the harmless result of a
                                    # file move or copy that cvs2svn or
                                    # git-svn didn't pick up on.
                                    complain("mismatched CVS header path '%s' in %s vs '%s' in %s"
                                             % (fileop.path, commit.mark, basename, event.mark))
                                cvskey = "CVS:%s:%s" % (fileop.path, cvsref)
                                self.dollar_map[cvskey] = commit
    def export_style(self):
        "How should we tune the export dump format?"
        if self.vcs:
            return self.vcs.styleflags
        else:
            # Default to git style
            return ("nl-after-commit",)
    def ignore_remap(self, from_base, to_base):
        "Substitute basenames in all fileops."
        for commit in self.commits():
            for op in commit.fileops():
                if hasattr(op, 'path'):
                    if os.path.basename(op.path) == from_base:
                        os.path = os.path.join(os.path.dirname(os.path), to_base)
    def fast_export(self, selection, fp, progress=False):
        "Dump the repo object in fast-export format."
        with Baton("reposurgeon: exporting", enable=progress) as baton:
            try:
                for ei in selection:
                    baton.twirl()
                    event = self.events[ei]
                    if verbose >= DEBUG_UNITE:
                        if hasattr(event, "mark"):
                            announce("writing %d %s %s" % (ei, event.mark, event.__class__.__name__))
                    fp.write(str(event))
            except IOError as e:
                raise Fatal("export error: %s" % e)
    def preserve(self, filename):
        "Add a path to the preserve set, to be copied back on rebuild."
        if os.path.exists(filename):
            self.preserve_set.add(filename)
        else:
            raise Recoverable("%s doesn't exist" % filename)
    def unpreserve(self, filename):
        "Remove a path from the preserve set."
        if filename in self.preserve_set:
            self.preserve_set.remove(filename)
        else:
            raise Recoverable("%s doesn't exist" % filename)
    def preservable(self):
        "Return the repo's preserve set."
        return self.preserve_set
    def rename(self, newname):
        "Rename the repo."
        try:
            # Can fail if the target directory exists.
            if verbose >= DEBUG_SHUFFLE:
                announce("repository rename %s->%s calls os.rename(%s, %s)" % (self.name, newname, repr(self.subdir()), repr(self.subdir(newname))))
            os.rename(self.subdir(), self.subdir(newname))
            self.name = newname
        except OSError as e:
            raise Fatal("repo rename %s -> %s failed: %s"
                                       % (self.subdir(), self.subdir(newname), e))
    def addEvent(self, event):
        self.events.append(event)
        self._commits = None
    def commits(self):
        "Return a list of the repository commit objects."
        if self._commits is None:
            self._commits = [e for e in self.events if isinstance(e, Commit)]
        return self._commits
    def earliest(self):
        "Return the date of earliest commit."
        return self.commits()[0].committer.date
    #
    # Delete machinery begins here
    #
    def __ancestor_count(self, event, path, count=0):
        "Count modifications of a path in this commit and its ancestry chain."
        sys.setrecursionlimit(len(self.events) * 2)
        for fileop in event.fileops:
            if fileop and fileop.op == "M" and fileop.path == path:
                count += 1
                break
        # 0, 1, and >1 are the interesting cases; avoid deep recursion,
        # it's too expensive on large repositories.
        if count > 1:
            return count
        for c in event.parents():
            count = self.__ancestor_count(c, path, count)
            if count > 1:
                break
        return count
    def __compose(self, event, left, right):
        "Compose two relevant fileops."
        # Here's what the fields in the return value mean:
        # 0: Was this a modification
        # 1: Op to replace the first with (None means delete)
        # 2: Op to replace the second with (None means delete)
        # 3: If not None, a warning to emit
        # 4: Case number, for coverage analysis
        pair = (left.op, right.op)
        #
        # First op M
        #
        if pair == ("M", "M"):
            # Leave these in place, they get handled later.
            return (False, left, right, None, 0)
        # M a + D a -> D a
        # Or, could reduce to nothing if M a was the only modify..
        elif left.op == "M" and right.op in "D":
            if self.__ancestor_count(event, left.path) == 1:
                return (True, None, None, None, 1)
            else:
                return (True, right, None, None, 2)
        elif left.op == "M" and right.op == "R":
            # M a + R a b -> R a b M b, so R falls towards start of list
            if left.path == right.source:
                if self.__ancestor_count(event, left.path) == 1:
                    # M a has no ancestors, preceding R can be dropped
                    left.path = right.target
                    return (True, left, None, None, 3)
                else:
                    # M a has ancestors, R is still needed
                    left.path = right.target
                    return (True, right, left, None, 4)
            # M b + R a b can't happen.  If you try to generate this with
            # git mv it throws an error.  An ordinary mv results in D b M a.
            elif left.path == right.target:
                return(True, right, None, "M followed by R to the M operand?", -1)
        # Correct reduction for this would be M a + C a b -> C a b + M a + M b,
        # that is we'd have to duplicate the modify. We'll leave it in place
        # for now.
        elif left.op == "M" and right.op == "C":
            return (False, left, right, None, 5)
        #
        # First op D or deleteall
        #
        # Delete followed by modify undoes delete, since M carries whole files. 
        elif pair == ("D", "M"):
            return (True, None, right, None, 6)
        # But we have to leave deletealls in place, since they affect right ops
        elif pair == ("deleteall", "M"):
            return (False, left, right, None, 7)
        # These cases should be impossible.  But cvs2svn actually generates
        # adjacent deletes into Subversion dumpfiles which turn into (D, D).
        elif left.op == "deleteall" and right.op != "M":
            return (False, left, right,
                    "Non-M operation after deleteall?", -1)
        elif left.op == "D" and right.op == "D":
            return (True, left, None, None, -2)
        elif left.op == "D" and right.op in ("R", "C"):
            if left.path == right.source:
                return (False, left, right,
                        "R or C of %s after deletion?" % left.path, -3)
            else:
                return (False, left, right, None, 8)
        #
        # First op R
        #
        elif pair == ("R", "D"):
            if left.target == right.path:
                # Rename followed by delete of target composes to source delete
                right.path = left.source
                return (True, None, right, None, 9)
            else:
                # On rename followed by delete of source discard the delete
                # but user should be warned. 
                return (False, left, None,
                        "delete of %s after renaming to %s?" % (right.path, left.source), -4)
        # Rename followed by deleteall shouldn't be possible
        elif pair == ("R", "deleteall") and left.target == right.path:
            return (False, None, right,
                    "rename before deleteall not removed?", -5)
        # Leave rename or copy followed by modify alone
        elif pair == ("R", "M") or pair == ("C", "M"):
            return (False, left, right, None, 10)
        # Compose renames where possible
        elif left.op == "R" and right.op == "R":
            if left.target == right.source:
                left.target = right.target
                return (True, left, None, None, 11)
            else:
                return (False, left, right,
                        "R %s %s is inconsistent with following operation" \
                        % (left.source, left.target), -6)
        # We could do R a b + C b c -> C a c + R a b, but why?
        if left.op == "R" and right.op == "C":
            return (False, left, right, None, 12)
        #
        # First op C
        #
        elif pair == ("C", "D"):
            if left.source == right.path:
                # Copy followed by delete of the source is a rename.
                left.setOp("R")
                return (True, left, None, None, 13)
            elif left.target == right.path:
                # This delete undoes the copy
                return (True, None, None, None, 14)
        elif pair == ("C", "R"):
            if left.source == right.source:
                # No reduction
                return (False, left, right, None, 15)
            else:
                # Copy followed by a rename of the target reduces to single copy
                if left.target == right.source:
                    left.target = right.target
                    return (True, left, None, None, 16)
        elif pair == ("C", "C"):
            # No reduction
            return (False, left, right, None, 17)
        #
        # Case not covered
        #
        raise Fatal("can't compose op '%s' and '%s'" % (left, right))
    def canonicalize(self, commit):
        "Canonicalize the list of file operations in this commit."
        coverage = set([])
        # Handling deleteall operations is simple
        lastdeleteall = None
        for (i, a) in enumerate(commit.fileops):
            if a.op == "deleteall":
                lastdeleteall = i
        if lastdeleteall is not None:
            if verbose >= DEBUG_DELETE:
                announce("removing all before rightmost deleteall")
            commit.fileops = commit.fileops[lastdeleteall:]
            commit._pathset = None
        # Composition in the general case is trickier.
        while True:
            # Keep making passes until nothing mutates
            mutated = False
            for i in range(len(commit.fileops)):
                for j in range(i+1, len(commit.fileops)):
                    a = commit.fileops[i]
                    b = commit.fileops[j]
                    if a is not None and b is not None and a.relevant(b):
                        (modified, newa, newb, warn, case) = self.__compose(commit, a, b)
                        if verbose >= DEBUG_DELETE:
                            announce("Reduction case %d fired on %s" % (case, (i,j)))
                        if modified:
                            mutated = True
                            commit.fileops[i] = newa
                            commit.fileops[j] = newb
                            if verbose >= DEBUG_DELETE:
                                announce("During canonicalization:")
                                commit.fileop_dump(j)
                            if warn:
                                complain(warn)
                            coverage.add(case)
            if not mutated:
                break
            commit.fileops = [x for x in commit.fileops if x is not None]
            commit._pathset = None
        return coverage
    def delete(self, selected, policy):
        "Delete commits, handling multiple Ms on a file with specified policy"
        # Make sure we do deletions from greatest commit number to least
        selected = copy.copy(selected)
        selected.sort(reverse=True)
        if verbose >= DEBUG_DELETE:
            announce("Deletion list is %s" % [x+1 for x in selected])
        # Sanity checks
        for ei in selected:
            event = self.events[ei]
            if isinstance(event, Blob):
                raise Recoverable("attempt to directly delete blob %d" % (ei+1))
            elif  isinstance(event, Commit):
                if "obliterate" in policy and not "quiet" in policy:
                    speak = "warning: commit %s to be obliterated has " % event.mark 
                    if '/' in event.branch and not '/heads/' in event.branch:
                        complain(speak + "non-head branch attribute %s" % event.branch)
                    if not event.alldeletes():
                        announce(speak + "non-delete fileops.")
                        break
        # Here are the deletions
        for ei in selected:
            event = self.events[ei]
            if event.__class__ in (Reset, Tag, Passthrough):
                self.events.pop(ei)
            elif isinstance(event, Commit):
                if event.branch and "/tags/" in event.branch:
                    identical = False
                    if "tagback" in policy:
                        if event.parents():
                            identical = event.parents()[0].branch == event.branch
                            if not identical:
                                event.parents()[0].branch = event.branch
                    elif "tagforward" in policy:
                        if event.children():
                            identical = event.children()[0].branch == event.branch
                            if not identical:
                                event.children()[0].branch = event.branch
                    else:
                        if "pushback" in policy:
                            if event.parents():
                                identical = event.parents()[0].branch == event.branch
                        else:
                            if event.children():
                                identical = event.children()[0].branch == event.branch        
                        if not identical:
                            complain("tag %s on event %s will be lost" % (event.branch, event.mark))
                # Reparent each child
                for child in event.children():
                    child.removeParent(event.mark)
                    for parent_mark in event.parentMarks():
                        if parent_mark not in child.parentMarks():
                            child.addParent(parent_mark)
                    if "obliterate" not in policy and "pushback" not in policy:
                        # Prepend a copy of this event's file ops to
                        # each child's list and mark the child as
                        # needing resolution.
                        child.fileops = copy.copy(event.fileops) + child.fileops
                        child._pathset = None
                        child.pushed_to = True
                # We might be trying to hand the event's fileops to parents.
                if "pushback" in policy:
                    for parent in event.parents():
                        # Append a copy of this event's file ops to
                        # each parent's list and mark the parent as needing
                        # resolution.
                        for fileop in event.fileops:
                            # On a pushback (but not a push forward)
                            # we might have moved the fileop so it's
                            # now referred to before its actual
                            # definition.  This will cause a fatal
                            # error "mark not defined" on import.
                            if fileop.op == 'M':
                                swapblob = self.find(fileop.ref)
                                swapcommit = self.find(parent.mark)
                                if swapblob > swapcommit:
                                    #print "Uh oh!", swapcommit, swapblob
                                    saveblob = self.events[swapblob]
                                    for i in range(swapblob-swapcommit):
                                        countdown = swapblob-i
                                        #print "Moving %d to %d" % (countdown-1, countdown)
                                        self.events[countdown] = self.events[countdown-1]
                                    #print "Moving %d to %d" % (swapblob, swapcommit)
                                    self.events[swapcommit] = saveblob
                                    self._commits = None
                        parent.fileops += copy.copy(event.fileops)
                        parent._pathset = None
                        parent.pushed_to = True
                if "tagback" not in policy and "tagforward" not in policy:
                    self.events = [t for t in self.events if not (isinstance(t, Tag)
                                                        and t.committish == event.mark)]
                elif "tagforward" in policy:
                    for t in self.events:
                        if isinstance(t, Tag) and t.committish == event.mark:
                            t.committish = event.children()[0].mark
                elif "tagback" in policy:
                    for t in self.events:
                        if isinstance(t, Tag) and t.committish == event.mark:
                            t.committish = event.parents()[0].mark
                # And remove the deleted event
                self.events.pop(ei)
            else:
                raise Fatal("unexpected object in event array")
        # Canonicalize all the commits that got ops pushed to them
        if "obliterate" not in policy:
            for (ei, event) in enumerate(self.events):
                if not isinstance(event, Commit):
                    continue
                elif event.pushed_to:
                    if verbose >= DEBUG_DELETE:
                        announce("Before canonicalization:")
                        event.fileop_dump(ei)
                    self.case_coverage |= self.canonicalize(self.events[ei])
                    if verbose >= DEBUG_DELETE:
                        announce("After canonicalization:")
                        event.fileop_dump(ei)
                    # Now apply policy in the mutiple-M case
                    for (path, oplist) in list(event.cliques().items()):
                        if len(oplist) == 1:
                            continue
                        if ("coalesce" not in policy and "obliterate" not in policy) or verbose >= DEBUG_DELETE:
                            complain("commit %s has multiple Ms for %s" % (event.mark, path))
                        if "coalesce" in policy:
                            # Remove all but the last M.
                            while len(oplist) > 1:
                                event.fileops.pop(oplist.pop(0))
                            event._pathset = None
                        if verbose >= DEBUG_DELETE:
                            print("Commit %d, after applying policy:" % (ei +1,))
                            for op in event.fileops:
                                print(str(op))
        self._commits = None
        # Clear everybody's problem flag
        for commit in self.commits():
            commit.pushed_to = False
    #
    # Delete machinery ends here
    #
    def front_events(self):
        "Return options, features."
        return [e for e in self.events \
                if isinstance(e, Passthrough) \
                and (e.text.startswith("option") or e.text.startswith("feature"))]
    def renumber(self):
        "Renumber the marks in a repo."
        marklist = []
        def remark(m):
            try:
                return ":" + repr(1 + marklist.index(m))
            except ValueError:
                raise Fatal("unknown mark %s cannot be renumbered!" % m)
        for event in self.events:
            if hasattr(event, "mark"):
                if event.mark is None:
                    continue
                elif not event.mark.startswith(":"):
                    raise Fatal("field not in mark format")
                else:
                    marklist.append(event.mark)
        for event in self.events:
            for fld in ("mark", "committish"):
                if hasattr(event, fld) and getattr(event, fld):
                    old = getattr(event, fld)
                    new = remark(old)
                    if verbose >= DEBUG_UNITE:
                        announce("renumbering %s -> %s in %s.%s" % (old, new,
                                                                    event.__class__.__name__,
                                                                    fld))
                    setattr(event, fld, new)
            if isinstance(event, Commit):
                parent_marks = event.parentMarks()
                for (i, old) in enumerate(parent_marks):
                    new = remark(old)
                    if verbose >= DEBUG_UNITE:
                        announce("renumbering %s -> %s in parents" % (old, new))
                    parent_marks[i] = new
                event.setParents(parent_marks)
                for fileop in event.fileops:
                    if fileop.op == "M" and fileop.ref.startswith(":"):
                        new = remark(fileop.ref)
                        if verbose >= DEBUG_UNITE:
                            announce("renumbering %s -> %s in fileop" % (fileop.ref, new))
                        fileop.ref = new
    def uniquify(self, color):
        "Disambiguate branches, tags, and marks using the specified label."
        for event in self.events:
            # Disambiguate all tags.
            for (objtype, attr) in ((Tag, "name"),):
                if isinstance(event, objtype):
                    setattr(event, attr, color + "-" + getattr(event, attr))
            # Disambiguate all branches and refs.
            for (objtype, attr) in ((Commit, "branch"),
                                 (Reset, "ref")):
                if isinstance(event, objtype):
                    old = getattr(event, attr)
                    new = old + "-" + color
                    if verbose >= DEBUG_UNITE:
                        announce("moving %s -> %s in %s.%s"
                                 % (old, new,
                                    objtype.__name__,
                                    attr))
                    setattr(event, attr, new)
            # Disambiguate defining marks.
            for fld in ("mark", "committish"):
                if hasattr(event, fld):
                    old = getattr(event, fld)
                    if old is None:
                        continue
                    elif not old.startswith(":"):
                        raise Fatal("field not in mark format")
                    else:
                        new = old + "-" + color
                        if verbose >= DEBUG_UNITE:
                            announce("moving %s -> %s in %s.%s"
                                     % (old, new,
                                        event.__class__.__name__,
                                        fld))
                        setattr(event, fld, new)
            # Now marks in fileops
            if isinstance(event, Commit):
                parent_marks = event.parentMarks()
                for (j, old) in enumerate(parent_marks):
                    new = old + "-" + color
                    if verbose >= DEBUG_UNITE:
                        announce("moving %s -> %s in parents" % (old, new))
                    parent_marks[j] = new
                event.setParents(parent_marks)
                for fileop in event.fileops:
                    if fileop.op == "M" and fileop.ref.startswith(":"):
                        new = fileop.ref + "-" + color
                        if verbose >= DEBUG_UNITE:
                            announce("moving %s -> %s in fileop"
                                     % (fileop.ref, new))
                        fileop.ref = new
        return
    def absorb(self, other):
        # Only vcstype, sourcedir, and basedir are not copied here
        self.preserve_set |= other.preserve_set
        self.case_coverage |= other.case_coverage
        # Strip feature events off the front, they have to stay in front.
        while isinstance(other[0], Passthrough):
            front = [x for x in self.events if isinstance(x, Passthrough)]
            self.events.insert(len(front), other.events.pop(0))
        # Merge in the non-feature events and blobs
        self.events += other.events
        self._commits = None
        # Transplant in fileops, blobs, and other impedimenta
        for event in other:
            if hasattr(event, "moveto"):
                event.moveto(self)
        other.events = []
        other.cleanup()
        #del other
    def graft(self, graft_repo, graft_point):
        "Graft a repo on to this one at a specified point."
        where = self.events[graft_point]
        if not isinstance(where, Commit):
            raise Recoverable("%s in %s is not a commit." % \
                              (where.mark, self.name))
        # Errors aren't recoverable after this
        graft_repo.uniquify(graft_repo.name)
        graft_repo.commits()[0].addParent(where.mark)
        self.absorb(graft_repo)
        self.renumber()
    def __last_modification(self, commit, path):
        "Locate the last modification of the specified path before this commit."
        ancestors = commit.parents()
        while ancestors:
            backto = []
            for ancestor in ancestors:
                # This is potential trouble if the file was renamed
                # down one side of a merge bubble but not the other.
                # Might cause an internal-error message, but no real
                # harm will be done.
                for (i, fileop) in enumerate(ancestor.fileops):
                    if fileop.op == 'R' and fileop.target == path:
                        path = fileop.source
                    elif fileop.op == 'M' and fileop.path == path:
                        return (ancestor, i)
                else:
                    backto += ancestor.parents()
            ancestors = backto
        return None
    def move_to_rename(self):
        "Make rename sequences from matched delete-modify pairs."
        # TODO: Actually use this somewhere...
        rename_count = 0
        for commit in self.commits():
            renames = []
            for (d, op) in enumerate(commit.fileops):
                if op.op == 'D':
                    previous = self.__last_modification(commit, op.path)
                    if not previous:
                        raise Recoverable("internal error looking for renames of %s" % op.path)
                    else:
                        (ancestor, i) = previous
                        for (m, op2) in enumerate(commit.fileops):
                            if op2.op == 'M' and \
                               ancestor.fileops[i].mode == op2.mode and \
                               ancestor.fileops[i].ref == op2.ref:
                                renames.append((d, m))
                                rename_count += 1
                                break
            for (d, m) in renames:
                commit.fileops[d].source = commit.fileops[d].path
                commit.fileops[d].target = commit.fileops[m].path
                del commit.fileops[d].path
                commit.fileops[d].op = 'R'
                commit.fileops.pop(m)
                commit._pathset = None
        return rename_count
    def path_walk(self, selection, hook=lambda path: path):
        "Apply a hook to all paths, returning the set of modified paths."
        modified = set([])
        for ei in selection:
            event = self.events[ei]
            if isinstance(event, Commit):
                for fileop in event.fileops:
                    if fileop.op in ("M", "D"):
                        newpath = hook(fileop.path)
                        if newpath != fileop.path:
                            modified.add(newpath)
                        fileop.path = newpath
                    elif fileop.op in ("R", "C"):
                        newpath = hook(fileop.source)
                        if newpath != fileop.source:
                            modified.add(newpath)
                        fileop.source = newpath
                        newpath = hook(fileop.target)
                        if newpath != fileop.target:
                            modified.add(newpath)
                        fileop.target = newpath
                event._pathset = None
        modified = list(modified)
        modified.sort()
        return modified

    # Container emulation methods
    def __len__(self):
        return len(self.events)
    def __getitem__(self, i):
        return self.events[i]
    def __setitem__(self, i, v):
        self.events[i] = v

def read_repo(source, preferred, quiet=False):
    "Read a repository using fast-import."
    if source == '-':
        repo = Repository()
        repo.fast_import(sys.stdin, progress=(verbose==1 and not quiet))
    elif not os.path.exists(source):
        raise Recoverable("%s does not exist" % source)
    elif not os.path.isdir(source):
        repo = Repository()
        repo.fast_import(open(source), progress=(verbose==1 and not quiet))
    else:
        if verbose >= DEBUG_SHUFFLE:
            if preferred:
                announce("looking for a %s repo..." % preferred.name)
            else:
                announce("reposurgeon: looking for any repo at %s..." % \
                         os.path.abspath(source))
        hitcount = 0
        extractor = vcs = None
        for possible in vcstypes:
            if preferred and possible.name != preferred.name:
                continue
            subdir = os.path.join(source, possible.subdirectory)
            if os.path.exists(subdir) and os.path.isdir(subdir):
                vcs = possible
                hitcount += 1
        for possible in extractors:
            if preferred and possible.name != preferred.name:
                continue
            subdir = os.path.join(source, possible.subdirectory)
            if os.path.exists(subdir) and os.path.isdir(subdir):
                if possible.visible or preferred \
                       and possible.name == preferred.name:
                    extractor = possible
                    hitcount += 1
        if hitcount == 0:
            raise Recoverable("couldn't find a repo under %s" % os.path.relpath(source))
        elif hitcount > 1:
            raise Recoverable("too many repos under %s" % os.path.relpath(source))
        elif verbose > 0:
            announce("found %s repository" % getattr(vcs or extractor, "name"))
        repo = Repository()
        repo.sourcedir = source
        if vcs:
            repo.vcs = vcs
            repo.preserve_set = vcs.preserve
            showprogress = (verbose > 0) and not "export-progress" in repo.export_style()
            context = {"basename": os.path.basename(repo.sourcedir)}
        try:
            here = os.getcwd()
            os.chdir(repo.sourcedir)
            # We found a matching VCS type
            if vcs:
                if "%(tempfile)s" in repo.vcs.exporter:
                    try:
                        (tfdesc, tfname) = tempfile.mkstemp()
                        assert tfdesc > -1    # pacify pylint
                        context["tempfile"] = tfname
                        do_or_die(repo.vcs.exporter % context, "repository export")
                        with open(tfname) as tp:
                            repo.fast_import(tp, progress=showprogress)
                    finally:
                        os.remove(tfname)
                else:
                    with popen_or_die(repo.vcs.exporter % context, "repository export") as tp:
                        repo.fast_import(tp, progress=showprogress)
                if repo.vcs.authormap and os.path.exists(repo.vcs.authormap):
                    announce("reading author map.")
                    with open(repo.vcs.authormap) as fp:
                        repo.read_authormap(range(len(repo.events)),fp)
                fossils = os.path.join(vcs.subdirectory, "fossils")
                if os.path.exists(fossils):
                    with open(fossils) as rfp:
                        repo.read_fossilmap(rfp)
                if vcs.lister:
                    def fileset(exclude):
                        allfiles = []
                        for root, dirs, files in os.walk("."):
                            allfiles += [os.path.join(root, name)[2:] for name in files]
                            for exdir in exclude:
                                if exdir in dirs:
                                    dirs.remove(exdir)
                        return set(allfiles)
                    with popen_or_die(vcs.lister) as fp:
                        repofiles = set(fp.read().split())
                    allfiles = fileset(exclude=[vcs.subdirectory]\
                                       + glob.glob(".rs*"))
                    repo.preserve_set = allfiles - repofiles
                # kluge: git-specific hook
                if repo.vcs.name == "git":
                    if os.path.exists(".git/cvs-revisions"):
                        announce("reading cvs-revisions map.")
                        pathrev_to_hash = {}
                        # Pass 1: Get git's path/revision to hash mapping
                        for line in open(".git/cvs-revisions"):
                            (path, rev, hashv) = line.split()
                            pathrev_to_hash[(path, rev)] = hashv
                        # Pass 2: get git's hash to (time,person) mapping 
                        hash_to_action = {}
                        stamp_set = set({})
                        with popen_or_die("git log --all --format='%H %ct %ce'", "r") as fp:
                            for line in fp:
                                (hashv, ctime, cperson) = line.split()
                                stamp = (int(ctime), cperson)
                                if stamp in stamp_set:
                                    complain("more than one commit matches %s!%s (%s)" \
                                             % (rfc3339(int(ctime)), cperson, hashv))
                                    if stamp in hash_to_action:
                                        del hash_to_action[hashv]
                                else:
                                    hash_to_action[hashv] = stamp
                                    stamp_set.add(stamp)
                            # Pass 3: build a (time,person) to commit mapping 
                            action_to_mark = {}
                            for commit in repo.commits():
                                action_to_mark[(commit.committer.date.timestamp, commit.committer.email)] = commit
                            # Pass 4: use it to set commit properties
                            for ((path, rev), value) in pathrev_to_hash.items():
                                if value in hash_to_action:
                                    (ctime, cperson) = hash_to_action[value]
                                    action_to_mark[(ctime, cperson)].fossil_id = "CVS:%s:%s" % (path, rev)
                            del pathrev_to_hash
                            del hash_to_action
                            del stamp_set
            # We found a matching custom extractor
            if extractor:
                streamer = RepoStreamer(extractor)
                streamer.extract(repo, progress=verbose>0)
        finally:
            os.chdir(here)
    return repo

class CriticalRegion:
    "Encapsulate operations to try and make us un-interruptible."
    # This number is magic. Python sets a much higher signal.NSIG
    # value, but under Linux the signal calls start to trigger
    # runtime errors at this value and above.
    NSIG = 32
    def __init__(self):
        self.handlers = None	# Pacifies pylint
    def __enter__(self):
        "Begin critical region."
        if verbose >= DEBUG_COMMANDS:
            complain("critical region begins...")
        # Alas that we lack sigblock support
        self.handlers = [None]*(CriticalRegion.NSIG+1)
        for sig in range(1, CriticalRegion.NSIG):
            if not sig in (signal.SIGKILL, signal.SIGSTOP):
                self.handlers[sig] = signal.signal(sig, signal.SIG_IGN)
    def __exit__(self, extype_unused, value_unused, traceback_unused):
        "End critical region."
        for sig in range(1, CriticalRegion.NSIG):
            if not sig in (signal.SIGKILL, signal.SIGSTOP):
                signal.signal(sig, self.handlers[sig])
        if verbose >= DEBUG_COMMANDS:
            complain("critical region ends.")
        return False

def rebuild_repo(repo, target, preferred):
    "Rebuild a repository from the captured state."
    if not target and repo.sourcedir:
        target = repo.sourcedir
    if target:
        target = os.path.abspath(target)
    else:
        raise Recoverable("no default destination for rebuild")
    vcs = preferred or repo.vcs
    if not vcs:
        raise Recoverable("please prefer a repo type first")
    if not hasattr(vcs, "exporter") or vcs.importer is None:
        raise Recoverable("%s repositories are supported for read only." \
                          % preferred.name)

    # Create a new empty directory to do the rebuild in
    if not os.path.exists(target):
        staging = target
        try:
            os.mkdir(target)
        except OSError:
            raise Recoverable("target directory creation failed")
    else:
        staging = target + "-stage" + str(os.getpid())
        assert(os.path.isabs(target) and os.path.isabs(staging))
        try:
            os.mkdir(staging)
        except OSError:
            raise Recoverable("staging directory creation failed")

    # Try the rebuild in the empty staging directory 
    here = os.getcwd()
    try:
        os.chdir(staging)
        if vcs.initializer:
            do_or_die(vcs.initializer, "repository initialization")
        parameters = {"basename": os.path.basename(target)}
        if "%(tempfile)s" in vcs.importer:
            try:
                (tfdesc, tfname) = tempfile.mkstemp()
                assert tfdesc > -1    # pacify pylint
                if vcs.ignorename and vcs.ignorename != ".gitignore":
                    repo.ignore_remap(".gitignore", vcs.ignorename)
                with open(tfname, "w") as tp:
                    repo.fast_export(list(range(len(repo))), tp, progress=verbose>0)
                if vcs.ignorename and vcs.ignorename != ".gitignore":
                    repo.ignore_remap(vcs.ignorename, ".gitignore")
                do_or_die(vcs.exporter % parameters, "import")
            finally:
                os.remove(tfname)
        else:
            with popen_or_die(vcs.importer % parameters, "import", mode="w") as tp:
                repo.fast_export(list(range(len(repo))), tp, progress=verbose>0)
        if repo.write_fossils:
            try:
                fossilfile = os.path.join(vcs.subdirectory, "fossils")
                with open(fossilfile, "w") as wfp:
                    repo.write_fossilmap(wfp)
            except IOError:
                raise Recoverable("fossils file %s could not be written." \
                                  % fossilfile)

        do_or_die(vcs.checkout, "repository_checkout")
        if verbose:
            announce("rebuild is complete.")

        os.chdir(here)
        # Rebuild succeeded - make an empty backup directory
        backupcount = 1
        while True:
            savedir = target + (".~%d~" % backupcount)
            if os.path.exists(savedir):
                backupcount += 1
            else:
                break
        assert(os.path.abspath(savedir))
        os.mkdir(savedir)

        if staging != target:
            # This is a critical region.  Ignore all signals until we're done.
            with CriticalRegion():
                # Move the unmodified repo contents in target to the
                # backup directory.  Then move the staging contents to the
                # target directory.  Finally, restore designated files
                # from backup to target.
                for sub in os.listdir(target):
                    os.rename(os.path.join(target, sub),
                              os.path.join(savedir, sub))
                if verbose:
                    announce("repo backed up to %s." % os.path.relpath(savedir))
                for sub in os.listdir(staging):
                    os.rename(os.path.join(staging, sub),
                              os.path.join(target, sub))
                if verbose:
                    announce("modified repo moved to %s." % os.path.relpath(target))
            if repo.preserve_set:
                for sub in repo.preserve_set:
                    src = os.path.join(savedir, sub)
                    dst = os.path.join(target, sub)
                    if os.path.exists(src):
                        if os.path.isdir(src):
                            shutil.copytree(src, dst)
                        else:
                            shutil.copy2(src, dst)
                if verbose:
                    announce("preserved files restored.")
            elif verbose:
                announce("no preservations.")
    finally:
        os.chdir(here)
        if staging != target:
            nuke(staging, "reposurgeon: removing staging directory")

def do_or_die(dcmd, legend=""):
    "Either execute a command or raise a fatal exception."
    if legend:
        legend = " "  + legend
    if verbose >= DEBUG_COMMANDS:
        announce("executing '%s'%s" % (dcmd, legend))
    try:
        retcode = subprocess.call(dcmd, shell=True)
        if retcode < 0:
            raise Fatal("child was terminated by signal %d." % -retcode)
        elif retcode != 0:
            raise Fatal("child returned %d." % retcode)
    except (OSError, IOError) as e:
        raise Fatal("execution of %s%s failed: %s" % (dcmd, legend, e))

class popen_or_die:
    "Read or write from a subordinate process."
    def __init__(self, command, legend="", mode="r"):
        assert mode in ("r", "w")
        self.command = command
        self.legend = legend
        self.mode = mode
        if self.legend:
            self.legend = " "  + self.legend
        self.fp = None
    def __enter__(self):
        if verbose >= DEBUG_COMMANDS:
            if self.mode == "r":
                announce("%s: reading from '%s'%s" % (rfc3339(time.time()), self.command, self.legend))
            else:
                announce("%s: writing to '%s'%s" % (rfc3339(time.time()), self.command, self.legend))
        try:
            self.fp = os.popen(self.command, self.mode)
            return self.fp
        except (OSError, IOError) as oe:
            raise Fatal("execution of %s%s failed: %s" \
                                 % (self.command, self.legend, oe))
    def __exit__(self, extype, value, traceback):
        if extype:
            if verbose:
                complain("fatal exception in popen_or_die.")
            # This is what we want, but it's only in true Python 3.x
            if sys.version_info.major >= 3:
                raise extype(value).with_traceback(traceback)
            else:
                try:
                    # Python 3.2 chokes on this syntax.
                    raise extype, value, traceback
                except SyntaxError:
                    pass
        if self.fp.close() is not None:
            raise Fatal("%s%s returned error." % (self.command, self.legend))
        return False

class Recoverable(Exception):
    def __init__(self, msg):
        Exception.__init__(self)
        self.msg = msg

class RepositoryList:
    "A repository list with selection and access by name."
    def __init__(self):
        self.repo = None
        self.repolist = []
        self.cut_index = None
    def chosen(self):
        return self.repo
    def choose(self, repo):
        self.repo = repo
    def unchoose(self):
        self.repo = None
    def reponames(self):
        "Return a list of the names of all repositories."
        return [r.name for r in self.repolist]
    def uniquify(self, name):
        "Uniquify a repo name in the repo list."
        if name.endswith(".fi"):
            name = name[:-3]
        if name not in self.reponames():
            return name
        else:
            # repo "foo" is #1
            seq = 2
            while name + str(seq) in self.reponames():
                seq += 1
            return name + str(seq)
    def repo_by_name(self, name):
        "Retrieve a repo by name."
        return self.repolist[self.reponames().index(name)]
    def remove_by_name(self, name):
        "Remove a repo by name."
        if self.repo and self.repo.name == name:
            self.unchoose()
        self.repolist.pop(self.reponames().index(name))        
    def cut_conflict(self, early, late):
        "Apply a graph-coloring algorithm to see if the repo can be split here."
        self.cut_index = late.parentMarks().index(early.mark)
        late.removeParent(early.mark)
        def do_color(commit, color):
            commit.color = color
            for fileop in commit.fileops:
                if fileop.op == "M" and fileop.ref != "inline":
                    blob = self.repo.find(fileop.ref)
                    assert isinstance(self.repo[blob], Blob)
                    self.repo[blob].colors.append(color)
        do_color(early, "early")
        do_color(late, "late")
        conflict = False
        keepgoing = True
        while keepgoing and not conflict:
            keepgoing = False
            for event in self.repo.commits():
                if event.color:
                    for neighbor in event.parents() + event.children():
                        if neighbor.color == None:
                            do_color(neighbor, event.color)
                            keepgoing = True
                            break
                        elif neighbor.color != event.color:
                            conflict = True
                            break
        return conflict
    def cut_clear(self, early, late):
        "Undo a cut operation and clear all colors."
        late.insertParent(self.cut_index, early.mark)
        for event in self.repo:
            if hasattr(event, "color"):
                event.color = None
            if hasattr(event, "colors"):
                event.colors = []
    def cut(self, early, late):
        "Attempt to topologically cut the selected repo."
        if self.cut_conflict(early, late):
            self.cut_clear(early, late)
            return False
        # Repo can be split, so we need to color tags
        for t in self.repo.events:
            if isinstance(t, Tag):
                for c in self.repo.events:
                    if isinstance(c, Commit):
                        if c.mark == t.committish:
                            t.color = c.color
        # Front events go with early segment, they'll be copied to late one. 
        for event in self.repo.front_events():
            event.color = "early"        
        assert all([hasattr(x, "color") or hasattr(x, "colors") or isinstance(x, Reset) for x in self.repo])
        # Resets are tricky.  One may have both colors.
        # Blobs can have both colors too, through references in
        # commits on both sides of the cut, but we took care
        # of that earlier.
        trackbranches = {"early": set([]), "late": set([])}
        for commit in self.repo.commits():
            if commit.color is None:
                complain("%s is uncolored!" % commit.mark)
            else:
                trackbranches[commit.color].add(commit.branch)
        # Now it's time to do the actual partitioning
        early = Repository(self.repo.name + "-early")
        os.mkdir(early.subdir())
        late = Repository(self.repo.name + "-late")
        os.mkdir(late.subdir())
        for event in self.repo:
            if isinstance(event, Reset):
                if event.ref in trackbranches["early"]:
                    early.addEvent(copy.copy(event))
                if event.ref in trackbranches["late"]:
                    late.addEvent(copy.copy(event))
            elif isinstance(event, Blob):
                if "early" in event.colors:
                    early.addEvent(event.clone(early))
                if "late" in event.colors:
                    late.addEvent(event.clone(late))
            else:
                if event.color == "early":
                    if hasattr(event, "moveto"):
                        event.moveto(early)
                    early.addEvent(event)
                elif event.color == "late":
                    if hasattr(event, "moveto"):
                        event.moveto(late)
                    late.addEvent(event)
                else:
                    # FIXME: Someday, color passthroughs that aren't fronted.
                    raise Fatal("coloring algorithm failed on %s" % event)
        # Options and features may need to be copied to the late fragment.
        late.events = copy.copy(early.front_events()) + late.events
        late._commits = None
        # Add the split results to the repo list. 
        self.repolist.append(early)
        self.repolist.append(late)
        self.repo.cleanup()
        self.remove_by_name(self.repo.name)
        return True
    def unite(self, factors):
        "Unite multiple repos into a union repo."
        factors.sort(key=lambda x: x.earliest())
        roots = [x.commits()[0] for x in factors]
        union = Repository("+".join([r.name for r in factors]))
        os.mkdir(union.subdir())
        for (i, factor) in enumerate(factors):
            if i != 0:
                factor.uniquify(factor.name)
            union.absorb(factor)
            self.remove_by_name(factor.name)
        # Renumber all events
        union.renumber()
        # Sort out the root grafts. The way we used to do this involved
        # sorting the union commits by timestamp, but this fails because
        # in real-world repos timestamp order may not coincide with mark
        # order - leading to "mark not defined" errors from the importer at
        # rebuild time.  This method gives less intuitive results but at
        # least means we never need to reorder.
        commits = union.commits()
        for root in roots[1:]:
            most_recent = None
            for (i, event) in enumerate(commits):
                if root.when() >= event.when():
                    continue
                elif not most_recent or event.when() < most_recent.when():
                    most_recent = commits[i-1]
                    break
            if most_recent is None:
                # Should never fire bacause we sorted the factors array
                # so root[0] is the oldest commit and the first in union.
                raise Fatal("should never happen!")
            elif most_recent.mark is None:
                # This should never happen either.
                raise Fatal("can't link to commit with no mark")
            else:
                root.addParent(most_recent.mark)
        # Put the result on the load list
        self.repolist.append(union)
        self.choose(union)
    def expunge(self, selection, matchers):
        "Expunge a set of files from the commits in the selection set."
        def digest(toklist):
            return re.compile("|".join(["(?:" + s + ")" for s in toklist]))
        try:
            # First pass: compute fileop deletions
            alterations = []
            expunge = digest(matchers)
            for ei in selection:
                event = self.repo[ei]
                deletia = []
                if hasattr(event, "fileops"):
                    for (i, fileop) in enumerate(event.fileops):
                        if verbose >= DEBUG_DELETE:
                            print(str(fileop))
                        if fileop.op in "DM":
                            if expunge.search(fileop.path):
                                deletia.append(i)
                        elif fileop.op in "RC":
                            fileop.sourcedelete = expunge.search(fileop.source)
                            fileop.targetdelete = expunge.search(fileop.target)
                            if fileop.sourcedelete:
                                deletia.append(i)
                                announce("following %s of %s to %s" %
                                         (fileop.op,
                                          fileop.source,
                                          fileop.target))
                                if fileop.op == "R" and fileop.source in matchers:
                                    matchers.remove(fileop.source)
                                matchers.append("^" + fileop.target + "$")
                                expunge = digest(matchers)
                            elif fileop.targetdelete:
                                if fileop.op == "R":
                                    fileop.op = "D"
                                elif fileop.op == "C":
                                    deletia.append(i)
                                matchers.append("^" + fileop.target + "$")
                                expunge = digest(matchers)
                alterations.append(deletia)
        except re.error:
            raise Recoverable("you confused the regexp processor!")
        # Second pass: perform actual fileop expunges
        expunged = Repository(self.repo.name + "-expunges")
        expunged.makedir()
        for event in self.repo:
            event.deletehook = None
        for (ei, deletia) in zip(selection, alterations):
            event = self.repo[ei]
            keepers = []
            blobs = []
            deletia.reverse()
            for i in deletia:
                fileop = event.fileops[i]
                if fileop.op == 'D':
                    keepers.append(fileop)
                    if verbose:
                        announce("at %d, expunging D %s" \
                                 % (ei+1, fileop.path))
                elif fileop.op == 'M':
                    keepers.append(fileop)
                    if fileop.ref != 'inline':
                        bi = self.repo.find(fileop.ref)
                        blob = self.repo[bi]
                        assert(isinstance(blob, Blob))
                        blobs.append(blob)
                    if verbose:
                        announce("at %d, expunging M %s" \
                                 % (ei+1, fileop.path))
                elif fileop.op in ("R", "C"):
                    assert(fileop.sourcedelete or fileop.targetdelete)
                    if fileop.sourcedelete and fileop.targetdelete:
                        keepers.append(fileop)
                event.fileops.pop(i)
                event._pathset = None
            # If there are any keeper fileops, hang them them and
            # their blobs on deletehooks, cloning the commit() for them.
            if keepers:
                keepers.reverse()
                blobs.reverse()
                for blob in blobs:
                    blob.deletehook = blob.clone(expunged)
                    newevent = event.clone(expunged)
                    newevent.fileops = keepers
                    newevent._pathset = None
                    event.deletehook = newevent
        # Build the new repo and hook it into the load list
        expunged.events = copy.copy(self.repo.front_events())
        expunged._commits = None
        expunged_branches = expunged.branchlist()
        for event in self.repo:
            if event.deletehook:
                expunged.addEvent(event.deletehook)
                event.deletehook = None
            elif isinstance(event, Reset) or isinstance(event, Tag):
                target = self.repo.find(event.committish)
                if target is not None:
                    if self.repo[target].deletehook:
                        expunged.addEvent(copy.deepcopy(event))
                    continue
                if isinstance(event, Reset) and event.ref in expunged_branches:
                    expunged.addEvent(copy.copy(event))
        for event in self.repo.events + expunged.events:
            if hasattr(event, "deletehook"):
                delattr(event, "deletehook")
        expunged_marks = set([event.mark for event in expunged.events if hasattr(event, "mark")])
        for event in expunged.events:
            if hasattr(event, "parents"):
                event.setParents([e for e in event.parentMarks() if e in expunged_marks])
        keeper_marks = set([event.mark for event in self.repo.events if hasattr(event, "mark")])
        for event in self.repo.events:
            if hasattr(event, "parents"):
                event.setParents([e for e in event.parentMarks() if e in keeper_marks])
        backreferences = collections.Counter()
        for event in self.repo.events:
            if isinstance(event, Commit):
                for fileop in event.fileops:
                    if fileop.op == 'M':
                        backreferences[fileop.ref] += 1
        # Now remove commits that no longer have fileops, and released blobs.
        deletia = [not ((isinstance(e, Commit) and len(e.fileops)==0) or (isinstance(e, Blob) and not backreferences[e.mark])) for e in self.repo.events]
        deletia = [x[0] for x in [i_e for i_e in enumerate(deletia) if not i_e[1]]]
        self.repolist.append(expunged)
        if not deletia:
            announce("deletion set is empty.")
            return
        if verbose:
            announce("deleting blobs and empty commits %s" % [x+1 for x in deletia])
            deletia.reverse()
            for i in deletia:
                self.repo.events.pop(i)
            self.repo._commits = None

class RepoSurgeon(cmd.Cmd, RepositoryList):
    "Repository surgeon command interpreter."
    OptionFlags = (
        ("svn_use_uuid", """\
    If set, use Subversion UUID when faking up email addresses, a la git-svn.
Otherwise, fake up addresses the way git cvs-import does it.
"""),
        ("svn_nobranch", """\
    If set, don't perform branch analysis when lifting a Subversion repo. Leave
it as a linear sequence of commits. This may be useful if the repo has an
unusual topology and you intend to do your own branch surgery.
"""),
        ("canonicalize", """\
    If set, mailbox_in and edit will canonicalize comments by stripping
leading and trailing whitespace and then appending a linefeed.
"""),
        ("fossilize", """\
    If set, the Fossil-ID of each commit is appended to its commit comment
at write time. This option is mainly useful for debugging conversion edge cases.
"""),
        )
    def __init__(self):
        cmd.Cmd.__init__(self)
        RepositoryList.__init__(self)
        self.use_rawinput = True
        self.echo = 0
        self.quiet = False
        self.prompt = "reposurgeon% "
        self.preferred = None
        self.selection = []
        self.line = ""
        self.history = []
        self.callstack = []
        self.profile_log = None
        for option in dict(RepoSurgeon.OptionFlags):
            global_options[option] = False
        global_options['svn_branchify'] = ['trunk', 'tags/*', 'branches/*', '*']
    #
    # Housekeeping hooks.
    #
    def onecmd(self, line):
        "Execute one command, fielding interrupts for recoverable exceptions."
        try:
            cmd.Cmd.onecmd(self, line)
        except Recoverable as e:
            complain(e.msg)
    def postcmd(self, unused, line):
        assert unused is not []   # pacify pylint
        if line == "EOF":
            return True
    def emptyline(self):
        pass
    def precmd(self, line):
        "Pre-command hook."
        self.history.append(line.rstrip())
        if self.echo:
            sys.stdout.write(line.rstrip()+"\n")
        if "#" in line:
            line = line[:line.index("#")].rstrip()
        return line
    def do_shell(self, line):
        "Execute a shell command."
        sys.stdout.flush()
        sys.stderr.flush()
        if os.system(line):
            raise Recoverable("'shell %s' returned error." % line)
    def do_EOF(self, unused):
        "Terminate reposurgeon."
        assert unused is not None   # pacify pylint
        print("")
        return True
    def cleanup(self):
        "Tell all the repos we're holding to clean up."
        if verbose >= DEBUG_SHUFFLE:
            announce("interpreter cleanup called.")
        for repo in self.repolist:
            repo.cleanup()
    #
    # The selection-language parsing code starts here.
    #
    def set_selection_set(self, line, default=None):
        "Implement object-selection syntax."
        # Returns the line with the selection removed
        self.selection = []
        if not self.chosen():
            return line
        self.line = line
        self.selection = list(self.eval_expression())
        if self.line == line:
            self.selection = default
        else:
            # FIXME: We probably want to stop doing this
            self.selection.sort()
        return self.line.lstrip()
    def peek(self):
        return self.line and self.line[0]
    def pop(self):
        if not self.line:
            return ''
        else:
            c = self.line[0]
            self.line = self.line[1:]
            return c
    def eval_expression(self):
        if verbose >= DEBUG_LEXER:
            announce("eval_expression(%s)" % self.line)
        self.line = self.line.lstrip()
        value = self.eval_disjunct()
        c = self.peek()
        if c == '?':
            self.pop()
            add_list = []
            remove_list = []
            for ei in value:
                event = self.chosen().events[ei]
                if isinstance(event, Commit):
                    for parent in event.parents():
                        add_list.append(self.chosen().find(parent.mark))
                    for child in event.children():
                        add_list.append(self.chosen().find(child.mark))
                elif isinstance(event, Blob):
                    remove_list.append(ei) # Don't select the blob itself
                    for (i, event2) in enumerate(self.chosen().events):
                        if isinstance(event2, Commit):
                            for fileop in event2.fileops:
                                if fileop.op == 'M' and fileop.ref==event.mark:
                                    add_list.append(i)
                elif isinstance(event, Tag) or isinstance(event, Reset):
                    add_list.append(self.chosen().find(event.committish))
            value |= set(add_list)
            value -= set(remove_list)
        self.line = self.line.lstrip()
        if verbose >= DEBUG_LEXER:
            announce("%s <- eval_expression(), left = %s" % (value, repr(self.line)))
        return value
    def eval_disjunct(self):
        "Evaluate a disjunctive expression (| has lowest precedence)" 
        if verbose >= DEBUG_LEXER:
            announce("eval_disjunct(%s)" % self.line)
        self.line = self.line.lstrip()
        disjunct = set([])
        while True:
            conjunct = self.eval_conjunct()
            if conjunct is None:
                break
            else:
                disjunct |= conjunct
            self.line = self.line.lstrip()
            if self.peek() == '|':
                self.pop()
            else:
                break
        if verbose >= DEBUG_LEXER:
            announce("%s <- eval_disjunct(), left = %s" % (disjunct, repr(self.line)))
        return disjunct
    def eval_conjunct(self):
        "Evaluate a conjunctive expression (& has higher precedence)" 
        if verbose >= DEBUG_LEXER:
            announce("eval_conjunct(%s)" % self.line)
        self.line = self.line.lstrip()
        conjunct = set(range(0, len(self.chosen())))
        while True:
            term = self.eval_term()
            if term is None:
                break
            else:
                conjunct = conjunct & term
            self.line = self.line.lstrip()
            if self.peek() == '&':
                self.pop()
            else:
                break
        if verbose >= DEBUG_LEXER:
            announce("%s <- eval_conjunct(), left = %s" % (conjunct, repr(self.line)))
        return conjunct
    def eval_term(self):
        if verbose >= DEBUG_LEXER:
            announce("eval_term(%s)" % self.line)
        self.line = self.line.lstrip()
        if self.peek() == '{':
            self.pop()
            term = self.eval_disjunct()
            self.line = self.line.lstrip()
            if self.peek() != '}':
                raise Recoverable("trailing junk on inner expression")
            else:
                self.pop()
        else:
            term = self.eval_visibility()
            if term is None:
                term = self.eval_polyrange()
                if term is None:
                    term = self.eval_textsearch()
                    if term == None:
                        term = self.eval_branchset()
                        if term == None:
                            term = self.eval_pathset()
        if verbose >= DEBUG_LEXER:
            announce("%s <- eval_term(), left = %s" % (term, repr(self.line)))
        return term
    def eval_visibility(self):
        "Parse a visibility spec."
        if verbose >= DEBUG_LEXER:
            announce("eval_visibility(%s)" % self.line)
        self.line = self.line.lstrip()
        if not self.peek() == "=":
            visibility = None
        else:
            typeletters = {
                "B" : lambda e: isinstance(e, Blob),
                "C" : lambda e: isinstance(e, Commit),
                "T" : lambda e: isinstance(e, Tag),
                "R" : lambda e: isinstance(e, Reset),
                "P" : lambda e: isinstance(e, Passthrough),
                "H" : lambda e: isinstance(e, Commit) and not e.children(),
                }
            visible = set([])
            self.pop()
            while self.peek() in typeletters:
                c = self.pop()
                if c in typeletters:
                    visible.add(typeletters[c])
            # We need a special check here because these expressions
            # could otherwise run onto the text part of the command.
            if self.peek() not in "()|& ":
                raise Recoverable("garbled type mask at %s" % repr(self.line))
            if verbose >= DEBUG_LEXER:
                announce("visibility set is %s with %s left" % ([x.__name__ for x in visible], repr(self.line)))
            selected = []
            for (i, event) in enumerate(self.chosen()):
                for predicate in visible:
                    if predicate(event):
                        selected.append(i)
                        break
            visibility = set(selected)
        if verbose >= DEBUG_LEXER:
            announce("%s <- eval_visibility(), left = %s" % (visibility, repr(self.line)))
        return visibility
    def eval_polyrange(self):
        "Parse a polyrange specification (list of intervals)."
        if verbose >= DEBUG_LEXER:
            announce("eval_polyrange(%s)" % self.line)
        self.line = self.line.lstrip()
        polyrange_initials = (":","0","1","2","3","4","5","6","7","8","9","$", "<")
        if not self.peek() in polyrange_initials:
            polyrange = None
        else:
            selection = []
            while self.peek() in polyrange_initials + (".", ","):
                # First, literal command numbers (1-origin)
                match = re.match("[0-9]+", self.line)
                if match:
                    number = match.group()
                    selection.append(int(number)-1)
                    self.line = self.line[len(number):]
                    continue
                # Next, mark references
                match = re.match(":[0-9]+", self.line)
                if match:
                    markref = match.group()
                    self.line = self.line[len(markref):]
                    for (i, event) in enumerate(self.chosen()):
                        if hasattr(event, "mark") and event.mark == markref:
                            selection.append(i)
                            break
                        elif hasattr(event, "committish") and event.committish == markref:
                            selection.append(i)
                            break
                    else:
                        raise Recoverable("mark %s not found." % markref)
                    continue
                elif self.peek() == ':':
                    raise Recoverable("malformed mark")
                # $ means last commit, a la ed(1).
                if self.peek() == "$":
                    selection.append(len(self.chosen())-1)
                    self.pop()
                    continue
                # Comma just delimits a location spec
                if self.peek() == ",":
                    self.pop()
                    continue
                # Following ".." means a span
                if self.line[:2] == "..":
                    if selection:
                        selection.append("..")
                        self.line = self.line[2:]
                        continue
                    else:
                        raise Recoverable("start of span is missing")
                if self.peek() == "<":
                    self.pop()
                    closer = self.line.find('>')
                    if closer == -1:
                        raise Recoverable("reference improperly terminated. '%s'" % self.line)
                    ref = self.line[:closer]
                    self.line = self.line[closer+1:]
                    matched = False
                    # First, search tags
                    for (i, event) in enumerate(self.chosen()):
                        if isinstance(event, Tag) and event.name == ref:
                            matched = True
                            selection.append(i)
                            break
                    # Next, search branches
                    if not matched:
                        branchlist = self.chosen().branchlist()
                        branchlist.sort(key=len, reverse=True) # longest name first
                        for symbol in branchlist:
                            if ref == os.path.basename(symbol):
                                loc = None
                                # Find the last commit with this branchname
                                for (i, event) in enumerate(self.chosen()):
                                    if isinstance(event, Commit):
                                        if event.branch == symbol:
                                            loc = i
                                if loc is None:
                                    raise Recoverable("branch name %s points to hyperspace" % symbol)
                                else:
                                    matched = True
                                    selection.append(loc)
                    # Next, fossil-ID references
                    if not matched:
                        for (i, event) in enumerate(self.chosen()):
                            if hasattr(event, "fossil_id") and event.fossil_id == ref:
                                selection.append(i)
                                matched = True
                                break
                    # Might be a date or action stamp
                    date = None
                    bang = ref.find('!')
                    date_end = len(ref)
                    if bang >= 0:
                        date_end = min(bang, date_end)
                    try:
                        date = Date(ref[:date_end])
                    except Fatal:
                        date = None
                    email_id = None
                    if date is not None and bang > -1:
                        email_id = ref[bang+1:]
                    matches = []
                    if date:
                        for (ei, event) in enumerate(self.chosen().events):
                            if hasattr(event, 'committer'):
                                if event.committer.date != date:
                                    continue
                                if email_id and event.committer.email != email_id:
                                    continue
                                else:
                                    matches.append(ei)
                            elif hasattr(event, 'tagger'):
                                if event.tagger.date != date:
                                    continue
                                elif email_id and event.tagger.email!=email_id:
                                    continue
                                else:
                                    matches.append(ei)
                        if len(matches) < 1:
                            raise Recoverable("no events match %s" % ref)
                        elif len(matches) > 1:
                            raise Recoverable("multiple events match %s" % ref)
                        else:
                            selection.append(matches[0])
                            matched = True
                    if not matched:
                        raise Recoverable("couldn't match a name at <%s>" % ref)
            if verbose >= DEBUG_LEXER:
                announce("location list is %s with %s left" % (selection, repr(self.line)))
            # Resolve spans
            resolved = []
            spanning = last = 0
            for elt in selection:
                if elt == '..':
                    spanning = True
                else:
                    if spanning:
                        resolved += list(range(last+1, elt+1))
                        spanning = False
                    else:
                        resolved.append(elt)
                    last = elt
            selection = resolved
            if verbose >= DEBUG_LEXER:
                announce("resolved list is %s with %s left" % (selection, repr(self.line)))
            # Sanity checks
            if spanning:
                raise Recoverable("incomplete range expression.")
            for elt in selection:
                if elt < 0 or elt > len(self.chosen())-1:
                    raise Recoverable("event number %s out of range" % (elt+1))
            polyrange = set(selection)
        if verbose >= DEBUG_LEXER:
            announce("%s <- eval_polyrange(), left = %s" % (polyrange, repr(self.line)))
        return polyrange
    def eval_textsearch(self):
        "Parse a text search specification."
        if verbose >= DEBUG_LEXER:
            announce("eval_textsearch(%s)" % self.line)
        self.line = self.line.lstrip()
        if not self.peek() == '/':
            return None
        elif '/' not in self.line[1:]:
            raise Recoverable("malformed text search specifier")
        else:
            assert(self.pop() == '/')
            endat = self.line.index('/')
            try:
                regex = re.compile(self.line[:endat])
            except re.error:
                raise Recoverable("invalid regular expression")
            self.line = self.line[endat+1:]
            matchers = []
            for (i, e) in enumerate(self.chosen()):
                for searchable in ("author", "branch", "comment",
                                   "committer", "committish", "text",
                                   "tagger", "name"):
                    if hasattr(e, searchable) and regex.search(str(getattr(e, searchable))):
                        matchers.append(i)
                # We don't do blobs because it would be too slow
                # and not very useful.
            if verbose >= DEBUG_LEXER:
                announce("%s <- eval_textsearch(), left = %s" % (matchers, repr(self.line)))
            return set(matchers)
    def eval_pathset(self):
        "Resolve a path name to the set of commits that refer to it."
        if self.peek() != "[":
            return None
        elif self.line.find("]") == -1:
            raise Recoverable("malformed path wildcard")
        else:
            self.pop()
            i = self.line.find("]")
            path = self.line[:i]
            self.line = self.line[i+1:]
            selection = []
            for (ei, event) in enumerate(self.chosen().events):
                if isinstance(event, Commit):
                    if path in event.paths():
                        selection.append(ei)
            return set(selection)
    def eval_branchset(self):
        "Resolve a branch name to its set of associated events."
        if self.peek() != "(":
            return None
        else:
            self.pop()
            branchlist = self.chosen().branchlist()
            branchlist.sort(key=len, reverse=True) # longest name first
            selection = []
            for symbol in branchlist:
                if self.line.startswith(os.path.basename(symbol)):
                    for (i, event) in enumerate(self.chosen()):
                        if isinstance(event, Reset):
                            if event.ref == symbol:
                                selection.append(i)
                        elif isinstance(event, Commit):
                            if event.branch == symbol:
                                selection.append(i)
                        elif isinstance(event, Tag):
                            ti = self.chosen().find(event.committish)
                            assert(ti is not None)
                            assert(isinstance(self.chosen()[ti], Commit))
                            if self.chosen()[ti].branch == symbol:
                                selection.append(i)
                    self.line = self.line[len(os.path.basename(symbol)):]
                    if self.pop() != ')':
                        raise Recoverable("branch set improperly terminated.")
                    break
            else:
                raise Recoverable("unknown branch name %s" % self.line)
            return set(selection)
    #
    # Helpers
    #
    def report_select(self, line, method, optargs=()):
        "Generate a repository report on all objects with a specified method."
        if not self.chosen():
            complain("no repo has been chosen.")
            return
        default = [x[0] for x in [n_o for n_o in enumerate(self.chosen()) if hasattr(n_o[1], method)]]
        line = self.set_selection_set(line, default)
        outfile = line.strip()
        if outfile and outfile != '-':
            try:
                fp = open(outfile, "w")
            except (IOError, OSError):
                raise Recoverable("can't open %s for write" % outfile)
        else:
            fp = sys.stdout
        for i in self.selection:
            event = self.chosen().events[i]
            if hasattr(event, method):
                summary = getattr(event, method)(*((i,)+optargs))
                if summary:
                    fp.write(summary + "\n")
        if outfile:
            fp.close()
    @staticmethod
    def pop_token(line):
        "Grab a whitespace-delimited token from the front of the line."
        tok = ""
        line = line.lstrip()
        while True:
            if not line or line[0].isspace():
                break
            else:
                tok += line[0]
                line = line[1:]
        line = line.lstrip()
        return (tok, line)
    def edit(self, selection, line):
        # Mailboxize and edit the non-blobs in the selection
        editor = line.strip() or os.getenv("EDITOR")
        if not editor:
            complain("you have not specified an editor and $EDITOR is not set")
            return
        # Special case: user selected a single blob
        if len(self.selection) == 1:
            singleton = self.chosen()[self.selection[0]]
            if isinstance(singleton, Blob):
                def find_successor(event, path):
                    here = []
                    for child in event.children():
                        for fileop in child.fileops:
                            if fileop.op == "M" and fileop.path == path:
                                here.append(child.mark)
                        here += find_successor(child, path)
                    return here 
                for event in self.chosen().commits():
                    for fileop in event.fileops:
                        if fileop.op == 'M' and fileop.ref == singleton.mark:
                            if len(find_successor(event, fileop.path)) > 0:
                                complain("beware: not the last 'M %s' on its branch" % fileop.path)
                            break
                os.system(editor + " " + singleton.blobfile())
                return
            # Fall through
        (tfdesc, tfname) = tempfile.mkstemp()
        assert tfdesc > -1    # pacify pylint
        try:
            with open(tfname, "w") as tfp:
                for i in selection:
                    event = self.chosen()[i]
                    if hasattr(event, "email_out"):
                        tfp.write(event.email_out(i))
        except IOError:
            raise Recoverable("write of editor tempfile failed")
        if os.system(editor + " " + tfname):
            raise Recoverable("%s returned a failure status" % editor)
        else:
            self.do_mailbox_in(tfname)
        # No try/finally here - we want the tempfile to survive on fatal error
        # because it might have megabytes of metadata edits in it.
        os.remove(tfname)
    #
    # On-line help and instrumentation
    #
    def help_help(self):
        print("Show help for a command. Follow with space and the command name.")
    def help_verbose(self):
        print("""
Without an argument, this command requists a report of the verbosity
level.  'verbose 1' enables progress messages, 'verbose 0' disables
them. Higher levels of verbosity are available but intended for
developers only.
""")
    def do_verbose(self, line):
        global verbose
        if line:
            try:
                verbose = int(line)
            except ValueError:
                complain("verbosity value must be an integer")
        if not line or verbose:
            announce("verbose %d" % verbose)

    def help_quiet(self):
        print("""
Without an argument, this command requists a report of the quiet
boolean; with the argument 'on' or 'off' it is changed.  When quiet is
on, time-varying report fields which would otherwise cause spurious
failures in regression testing are suppressed.
""")
    def do_quiet(self, line):
        if line:
            if line == "on":
                self.quiet = True
            elif line == "off":
                self.quiet = False
        if not line:
            announce("quiet %s" % ("on" if self.quiet else "off"))

    def do_echo(self, line):
        "Set or clear echoing commands before processing (for regression tests)"
        try:
            self.echo = int(line)
        except ValueError:
            announce("echo value must be an integer")
        if verbose:
            announce("echo %d" % self.echo)

    def do_version(self, unused):
        "Report the program version and supported version-control systems."
        assert unused is not None   # pacify pylint
        print("reposurgeon " + version + " supporting " + " ".join([x.name for x in (vcstypes+extractors)]))

    def help_resolve(self):
        print("""
Does nothing but resolve a selection-set expression
and report the resulting event-number set to standard
output. Implemented mainly for recression testing, but may be useful
for exploring the selection-set language.
""")
    def do_resolve(self, line):
        "Display the set of event numbers generated by a selection set."
        self.set_selection_set(line)
        if self.selection is None:
            print("No selection")
        elif type(self.selection) == type([]):
            print([x+1 for x in self.selection])
        else:
            complain("resolve didn't expect a selection of %s" % self.selection)

    def do_names(self, unused):
        "List all known symbolic names of branches and tags."
        assert unused is not None   # pacify pylint
        for branch in self.chosen().branchlist():
            print("branch %s" % branch)
        for event in self.chosen():
            if isinstance(event, Tag):
                print("tag    %s" % event.name)

    def do_script(self, line):
        "Read and execute commands from a named file."
        if not line:
            complain("script requires a file argument")
            return
        try:
            self.callstack.append(line.split())
            with open(self.callstack[-1][0]) as scriptfp:
                while True:
                    scriptline = scriptfp.readline()
                    if not scriptline:
                        break
                    # Simulate shell here-document processing
                    if '<<' not in scriptline:
                        heredoc = None
                    else:
                        (scriptline, terminator) = scriptline.split("<<")
                        heredoc = tempfile.NamedTemporaryFile(mode="w",
                                                              delete=False)
                        while True:
                            nextline = scriptfp.readline()
                            if nextline == '':
                                break
                            elif nextline == terminator:
                                break
                            else:
                                heredoc.write(nextline)
                        heredoc.close()
                        scriptline += heredoc.name
                    # End of heredoc simulation
                    for i in range(len(self.callstack[-1])):
                        scriptline = scriptline.replace('$' + str(i), self.callstack[-1][i])
                    self.onecmd(self.precmd(scriptline))
                    if heredoc:
                        os.remove(heredoc.name)
            self.callstack.pop()
        except IOError as e:
            complain("script failure on '%s': %s" % (line, e))

    def do_history(self, line):
        "Dump your command list from this session so far."
        for line in self.history:
            print(line)

    def do_coverage(self, unused):
        "Display the coverage-case set (developer instrumentation)."
        assert unused is not None   # pacify pylint
        if not self.chosen():
            complain("no repo has been chosen.")
            return
        for (i, e) in enumerate(self.chosen().events):
            if isinstance(e, Commit):
                e.fileop_dump(i)
        coverage = list(self.chosen().case_coverage)
        coverage.sort()
        sys.stdout.write("Case coverage: %s\n" % coverage)

    def help_index(self):
        print("""
Display four columns of info on selected objects: their number, their
type, the associate mark (or '-' if no mark) and a summary field
varying by type.  For a branch or tag it's the reference; for a commit
it's the commit branch; for a blob it's the repository path of the
file in the blob.
""")
    def do_index(self, line):
        "Generate a summary listing of objects."
        if not self.chosen():
            complain("no repo has been chosen.")
            return
        # We could do all this logic using report_select() and index() methods
        # in the objects, but that would have two disavadntages.  First, we'd
        # get a default-set computation we don't want.  Second, for this
        # function it's helpful to have the method strings close together so
        # we can maintain columnation.
        default = [x[0] for x in [n_o1 for n_o1 in enumerate(self.chosen()) if not isinstance(n_o1[1], Blob)]]
        self.set_selection_set(line, default)
        for i in self.selection:
            event = self.chosen().events[i]
            if isinstance(event, Blob):
                print("%6d blob   %6s    %s" % (i+1, event.mark,event.path))
                continue
            if isinstance(event, Commit):
                print("%6d commit %6s    %s" % (i+1, event.mark or '-', event.branch)) 
                continue
            if isinstance(event, Tag):
                print("%6d tag    %6s    %4s" % (i+1, event.committish, repr(event.name),)) 
                continue
            if isinstance(event, Reset):
                print("%6d branch %6s    %s" % (i+1, event.committish or '-', event.ref)) 
                continue
            else:
                print("?      -      %s" % (event,)) 
    def help_profile(self):
        print("""
Enable profiling. Must be one of the initial command-line arguments, and
gathers statistics only on code executed via '-'.
""")
    def do_profile(self, line):
        "Enable profiling."
        assert line is not None # Pacify pylint
        self.profile_log = line
        announce("profiling enabled.")

    #
    # Information-gathering
    #
    def help_stats(self):
        print("""
Report size statistics and import/export method information of the
currently chosen repository.
""")
    def do_stats(self, line):
        "Report information on repositories."
        if not line:
            line = self.chosen().name
            if line is None:
                complain("no repo has been chosen.")
                return                
        for name in line.split():
            repo = self.repo_by_name(name)
            if repo is None:
                raise Recoverable("no such repo as %s" % name)
        if repo is not None:
            def count(otype):
                return len([x for x in repo.events if isinstance(x,otype)])
            print("%s: %.0fK, %d events, %d blobs, %d commits, %d tags, %d resets, %s." % \
                  (repo.name, repo.size() / 1000.0, len(repo),
                   count(Blob), count(Commit), count(Tag), count(Reset),
                   rfc3339(repo.readtime)))
            if repo.sourcedir:
                print("  Loaded from " + repo.sourcedir)
            if repo.vcs:
                print(repr(repo.vcs))
        else:
            complain("no repository has been chosen.")

    def help_list(self):
        print("""
Display commits in a human-friendly format; the first column is raw
event numbers, the second a timestamp, and the third the leading text
of the comment.  If there is a second argument, or the first is not
recognized as a selection set, it will be taken as the name of the
file to report to; no argument, or one of '-'; writes to standard
output.
""")
    def do_list(self, line):
        "Generate a human-friendly listing of objects."
        self.report_select(line, "lister", (screenwidth(),))

    def help_tags(self):
        print("""
Display lightweight tags: two fields, an event number and a tag name.  If
there is a second argument, or the first is not recognized as a
selection set, it will be taken as the name of the file to report to;
no argument, or one of '-'; writes to standard output.
""")
    def do_tags(self, line):
        "Generate a human-friendly listing of lightweight tags."
        self.report_select(line, "tags", (screenwidth(),))

    #
    # Housekeeping
    #
    def help_prefer(self):
        print("""
Report or set (with argument) the preferred type of repository. With
no arguments, describe capabilities of all supported systems. With
an argument (which must be the name of a supported system) this has
two effects:

First, if there are multiple repositories in a directory you do a read
on, reposurgeon will read the preferred one (otherwise it will
complain that it can't choose among them).

Secondly, if there is a selected repo, this will change its type.
This means that you do a write to a directory, it will build a repo of
the preferred type rather than its original type (if it had one).

If no preferred type has been explicitly selected, reading in a
repository (but not a fast-import stream) will implicitly set it
to the type of that repository.
""")
    def do_prefer(self, line):
        "Report or select the preferred repository type."
        if not line:
            for vcs in vcstypes:
                print(vcs)
            if [ext for ext in extractors if ext.visible]:
                print("Other systems supported for read only: %s\n" \
                      % " ".join(ext.name for ext in extractors if ext.visible))
        else:
            for repotype in vcstypes + extractors:
                if line.lower() == repotype.name:
                    self.preferred = repotype
                    if self.chosen():
                        self.chosen().vcs = self.preferred
                    break
            else:
                complain("known types are %s." % " ".join([x.name for x in vcstypes] + [x.name for x in extractors if x.visible]))
        if verbose:
            if not self.preferred:
                print("No preferred type has been set.")
            else:
                print("%s is the preferred type." % self.preferred.name)

    def help_choose(self):
        print("""
Choose a named repo on which to operate.  The name of a repo is
normally the basename of the directory or file it was loaded from, but
repos loaded from standard input are 'unnamed'. The program will add
a disambiguating suffix if there have been multiple reads from the
same source.

With no argument, lists the names of the currently stored repositories
and their load times.  The second column is '*' for the currently selected
repository, '-' for others.
""")
    def do_choose(self, line):
        "Choose a named repo on which to operate."
        if not self.repolist:
            if verbose > 0:
                complain("no repositories are loaded.")
                return
        self.repolist.sort(key=lambda x: x.name)
        if not line:
            for repo in self.repolist:
                status =  '-'
                if self.chosen() and repo == self.chosen():
                    status = '*'
                if not self.quiet:
                    sys.stdout.write(rfc3339(repo.readtime) + " ")
                sys.stdout.write("%s %s\n" % (status, repo.name))
        else:
            if line in self.reponames():
                self.choose(self.repo_by_name(line))
                if verbose:
                    self.do_stats(line)
            else:
                complain("no such repo as %s" % line)

    def help_drop(self):
        print("""
Drop a repo named by the argument from reposurgeon's list, freeing the memory
used for its metadata and deleting on-disk blobs. With no argument, drops the
currently chosen repo.
""")
    def do_drop(self, line):
        "Drop a repo from reposurgeon's list."
        if not self.reponames():
            if verbose:
                complain("no repositories are loaded.")
                return
        if not line:
            line = self.chosen().name
        if line in self.reponames():
            if line == self.chosen().name:
                self.unchoose()
            holdrepo = self.repo_by_name(line)
            holdrepo.cleanup()
            self.remove_by_name(line)
            del holdrepo
        else:
            complain("no such repo as %s" % line)
        if verbose:
            # Emit listing of remaining repos
            self.do_choose('')

    def help_rename(self):
        print("""
Rename the currently chosen repo; requires an argument.  Won't do it
if there is already one by the new name.
""")
    def do_rename(self, line):
        "Rename a repository."
        if line in self.reponames():
            complain("there is already a repo named %s" % line)
        else:
            self.chosen().rename(line)

    def help_preserve(self):
        print("""
Add (presumably untracked) files or directories to the repo's list of
paths to be restored from the backup directory after a rebuild. Each
argument, if any, is interpreted as a pathname.  The current preserve
list is displayed afterwards.
""")
    def do_preserve(self, line):
        "Add files and subdirectories to the preserve set."
        for filename in line.split():
            self.chosen().preserve(filename)
        announce("preserving %s." % list(self.chosen().preservable()))

    def help_unpreserve(self):
        print("""
Remove (presumably untracked) files or directories to the repo's list
of paths to be restored from the backup directory after a
rebuild. Each argument, if any, is interpreted as a pathname.  The
current preserve list is displayed afterwards.
""")
    def do_unpreserve(self, line):
        "Remove files and subdirectories from the preserve set."
        for filename in line.split():
            self.chosen().unpreserve(filename)
        announce("preserving %s." % list(self.chosen().preservable()))

    #
    # Serialization and de-serialization.
    #
    def help_read(self):
        print("""
A read command with no arguments is treated as 'read .', operating on the
current directory.
 
With a directory-name argument, this command attempts to read in the
contents of a repository in any supported version-control system under
that directory.

If the argument is the name of a plain file, it will be read in as a
fast-import stream or Subversion dump, whichever it is.

With an argument of '-', this command reads a fast-import stream or
Subversion dump from standard input (this will be useful in filters
constructed with command-line arguments).
""")
    def do_read(self, line):
        "Read in a repository for surgery."
        if line:
            line = os.path.expanduser(line)
        if not line or line == '.':
            line = os.getcwd()
        repo = read_repo(line, self.preferred, quiet=self.quiet)
        self.repolist.append(repo)
        self.choose(repo)
        if self.chosen():
            if self.chosen().vcs:
                self.preferred = self.chosen().vcs
            name = self.uniquify(os.path.basename(self.chosen().sourcedir or line or "unnamed"))
            self.chosen().rename(name)
        if verbose:
            self.do_choose('')

    def help_write(self):
        print("""
Dump a fast-import stream representing selected events to standard
output (if second argument is empty or '-') or a file. Property
extensions will be omitted if the importer for the selected repo cannot
digest them. Fails if the argument exists and is a directory or
anything other than a plain file. The default selection is all events.
""")
    def do_write(self, line):
        "Stream out the results of repo surgery."
        if self.chosen() is None:
            complain("no repo has been chosen.")
            return
        line = self.set_selection_set(line, list(range(len(self.chosen()))))
        if not line:
            line = '-'
        if line == '-':
            self.chosen().fast_export(self.selection, sys.stdout, progress=(verbose==1 and not self.quiet))
        else:
            try:
                with open(line, "w") as out:
                    self.chosen().fast_export(self.selection,
                                              out,
                                              progress=verbose==1)
            except (IOError, OSError):
                complain("open of %s for write failed.\n" % line)

    def help_inspect(self):
        print("""
Dump a fast-import stream representing selected events to standard output.
Just like a write, except (1) the progress meter is disabled, (2) properties
are always dumped, and (3) there is an identifying header before each event
dump.
""")
    def do_inspect(self, line):
        "Dump raw events."
        if self.chosen() is None:
            complain("no repo has been chosen.")
            return
        self.set_selection_set(line, list(range(len(self.chosen()))))
        for ei in self.selection:
            event = self.chosen().events[ei]
            header = "Event %s, " % repr(ei+1)
            if hasattr(event, "fossil_id"):
                header += "Fossil-ID %s, " % event.fossil_id
            header = header[:-2]
            header += " " + ((72 - len(header)) * "=") + "\n"
            sys.stdout.write(header)
            if isinstance(event, Commit):
                sys.stdout.write(event.dump(write_properties=True))
            else:
                sys.stdout.write(str(event))

    def help_rebuild(self):
        print("""
Rebuild a repository from the state held by reposurgeon.  The argument
specifies the target directory in which to do the rebuild; if the
repository read was from a repo directory (and not a git-import stream), it
defaults to that directory.  If the target directory is nonempty
its contents are backed up to a save directory.
""")
    def do_rebuild(self, line):
        "Rebuild a repository from the edited state."
        if self.chosen() is None:
            complain("no repo has been chosen.")
            return
        rebuild_repo(self.chosen(), line, self.preferred)

    #
    # Editing commands
    #
    def help_mailbox_out(self):
        print("""
Emit a mailbox file of messages in RFC822 format representing the
contents of repository metadata. Takes a selection set; members of the set
other than commits, annotated tags, and passthroughs are ignored (that
is, presently, blobs and resets).  If there is a second argument, or
the first is not recognized as a selection set, it will be taken as
the name of the file to report to; no argument, or one of '-'; writes
to standard output.
""")
    def do_mailbox_out(self, line):
        "Generate a mailbox file representing object metadata."
        self.report_select(line, "email_out")

    def help_mailbox_in(self):
        print("""
Accept a mailbox file of messages in RFC822 format representing the
contents of the metadata in selected commits and annotated tags. Takes
no selection set.  If there is an argument it will be taken as the
name of a mailbox file to read from; no argument, or one of '-'; reads
from standard output.

Users should be aware that modifying an Event-Number field will change
which event the update from that message is applied to.  This is
unlikely to have good results.

If the Event-Number field is absent, the mailbox_in logic will
attempt to match the commit or tag first by Fossil-ID, then by a unique
committer ID and timestamp pair.
""")
    def do_mailbox_in(self, line):
        "Accept a mailbox file representing object metadata and update from it."
        infile = line.strip()
        if infile and infile != '-':
            try:
                fp = open(infile)
            except (OSError, IOError):
                raise Recoverable("couldn't read %s" % infile)
        else:
            fp = sys.stdin
        update_list = []
        while True:
            msg = RepoSurgeonEmail.readmsg(fp)
            if not msg:
                break
            update_list.append(email.message_from_string(msg))
        if infile:
            fp.close()
        # First, a validation pass
        attribution_map = {}
        attribution_counts = collections.Counter()
        for commit in self.chosen().commits():
            stamp = commit.committer.action_stamp()
            attribution_map[stamp] = commit
            attribution_counts[stamp] += 1
        for event in self.chosen().events:
            if isinstance(event, Tag):
                stamp = event.tagger.action_stamp()
                attribution_map[stamp] = event
                attribution_counts[stamp] += 1
        fossil_map = {}
        for commit in self.chosen().commits():
            if commit.fossil_id:
                fossil_map[commit.fossil_id] = commit
        commits = []
        errors = 0
        for (i, message) in enumerate(update_list):
            if "Event-Number" in message:
                try:
                    eventnum = int(message["Event-Number"]) - 1
                except ValueError:
                    complain("event number garbled in update %d" % (i+1,))
                    errors += 1
                if eventnum < 0 or eventnum >= len(self.chosen()):
                    complain("event number %d out of range in update %d" \
                                      % (eventnum, i+1))
                    errors += 1
                commit = self.chosen()[eventnum]
            elif "Fossil-ID" in message:
                try:
                    commit = fossil_map[message["Fossil-ID"]]
                except KeyError:
                    complain("no commit matches fossil %s" \
                                      % message["Fossil-ID"])
                    errors += 1
            elif "Committer" in message and "Committer-Date" in message:
                blank = Commit(self.chosen())
                blank.committer = Attribution()
                blank.email_in(message)
                stamp = blank.committer.action_stamp()
                try:
                    commit = attribution_map[stamp]
                except KeyError:
                    complain("no commit matches stamp %s" % stamp)
                    errors += 1
                if attribution_counts[stamp] > 1:
                    complain("multiple events match %s" % stamp)
                    errors += 1
            elif "Tagger" in message and "Tagger-Date" in message:
                blank = Tag()
                blank.tagger = Attribution()
                blank.email_in(message)
                stamp = blank.tagger.action_stamp()
                try:
                    commit = attribution_map[stamp]
                except KeyError:
                    complain("no tag matches stamp %s" % stamp)
                    errors += 1
                if attribution_counts[stamp] > 1:
                    complain("multiple events match %s" % stamp)
                    errors += 1
            else:
                complain("no commit matches update %d" % (i+1))
                errors += 1
            if not hasattr(commit, "email_in"):
                complain("event %d cannot be modified"%(eventnum+1,))
                errors += 1
            commits.append(commit)
        if errors > 0:
            raise Recoverable("%d errors in metadata updates" % errors)
        # Now apply the updates
        modified = 0
        for (commit, update) in zip(commits, update_list):
            if commit.email_in(update):
                modified += 1
        if verbose:
            if not modified:
                announce("no events modified.")
            else:
                announce("%d modified events." % modified)

    def help_edit(self):
        print("""
Report the selection set of events to a tempfile as mailbox_out does,
call an editor on it, and update from the result as mailbox_in does.
If you do not specify an editor name as second argument, it will be
taken from the $EDITOR variable in your environment.

Normally this command ignores blobs because mailbox_out does.
However, if you specify a selection set consisting of a single
blob, your editor will be called on the blob file.

The modifier 'multiline' will trim the selection set to commits that
are multiline and not in summary/blank-line/details form.
""")
    def do_edit(self, line):
        "Edit metadata interactively."
        if not self.chosen():
            complain("no repo is loaded")
            return
        default = [x[0] for x in [n_o2 for n_o2 in enumerate(self.chosen()) if hasattr(n_o2[1], "email_out")]]
        rest = self.set_selection_set(line, default)
        if "multiline" in rest:
            rest = rest.replace("multiline", "")
            mr = re.compile("[^\n]*\n[^\n]")
            filtered = []
            for ei in self.selection:
                event = self.chosen().events[ei]
                if isinstance(event, Commit) and mr.match(event.comment):
                    filtered.append(ei)
            self.selection = filtered
        self.edit(self.selection, rest)

    def help_delete(self):
        print("""
Delete a selection set of commits (and their associated blobs, if
any).  The default selection set for this command is empty.  Tags
pointing at the commits are also removed.

Note that applying this command to a commit with a modify operation
will *not* necessarily remove changes made by that commit from later
versions.  It will have the effect of retracting the modifications
only when they are the final ones on the commit's branch.
""")
    def do_delete(self, line):
        "Delete events in the specified selection set."
        if not self.chosen():
            complain("no repo is loaded")
            return
        line = self.set_selection_set(line, [])
        line = str(line)   # pacify pylint by forcing string type
        if line:
            for token in line.split():
                if token not in ["complain",
                                 "coalesce",
                                 "obliterate",
                                 "pushback",
                                 "tagback",
                                 "tagforward",
                                 "quiet"]:
                    complain("no such deletion modifier as " + token)
                    return
        self.chosen().delete(self.selection, self.line)

    def help_coalesce(self):
        print("""
Scan the selection set for runs of commits with identical
comments close to each other in time (this is a common form of scar
tissues in repository up-conversions from older file-oriented
version-control systems).  Merge these cliques by deleting all but the
last commit, in order.

The optional second argument, if present, is a maximum time
separation in seconds; the default is 90 seconds.
""")
    def do_coalesce(self, line):
        "Coalesce events in the specified selection set."
        if not self.chosen():
            complain("no repo is loaded")
            return
        line = self.set_selection_set(line, [])
        if not line:
            timefuzz = 90
        else:
            try:
                timefuzz = int(line)
            except ValueError:
                raise Recoverable("time-fuzz value must be an integer")
        eligible = []
        # This is a crude search that ignores the repo graph structure;
        # properly speaking we should be chasing child links.  Screw
        # it; this operation only make sense for cleaning up
        # artifacts in linear stretches of history that have been
        # lifted from file-oriented VCSes like RCS and CVS.
        commits = [i for i in enumerate(self.chosen()) if isinstance(i[1], Commit)]
        for i in range(len(commits)-1):
            cthis = self.chosen().events[commits[i][0]]
            cnext = self.chosen().events[commits[i+1][0]]
            if not (isinstance(cthis, Commit) and isinstance(cnext, Commit)):
                continue
            elif cthis.branch != cnext.branch:
                continue
            elif cthis.comment != cnext.comment:
                continue
            #elif cthis.committer.email != cnext.committer.email:
            #    continue
            elif cthis.committer.date.delta(cnext.committer.date) < timefuzz:
                eligible.append(commits[i][0])
        if verbose:
            announce("deletion set is %s" % [x+1 for x in eligible])
        self.chosen().delete(eligible, "coalesce")

    def help_renumber(self):
        print("""
Renumber the marks in a repository, from :1 up to <n> where <n> is the
count of the last mark. Just in case an importer ever cares about mark
ordering or gaps in the sequence.
""")
    def do_renumber(self, unused):
        "Renumber the marks in the selected repo."
        assert unused is not None    # pacify pylint
        if self.chosen() is None:
            complain("no repo has been chosen.")
            return
        self.repo.renumber()

    def help_timeoffset(self):
        print("""
Apply a time offset to all time/date stamps in the selected set.  An offset
argument is required; it may be in the form [+-]ss, [+-]mm:ss or [+-]hh:mm:ss.
The leading sign is required to distingush it from a selection expression.

Optionally you may also specify another argument in the form [+-]hhmm, a
timeone literal to apply.  To apply a timezone without an offset, use
an offset literal of +0 or -0.
""")
    def do_timeoffset(self, line):
        "Apply a time offset to all dates in selected events."
        if self.chosen() is None:
            complain("no repo has been chosen.")
            return
        line = self.set_selection_set(line, list(range(len(self.chosen()))))
        if not line:
            complain("a signed time offset argument is required.")
            return
        elif not line[0] in ('-', '+'):
            complain("time offset argument must begin with + or -.")
            return
        line = str(line)   # pacify pylint by forcing string type
        args = line.split()
        h = m = "0"
        if args[0].count(":") == 0:
            s = args[0]
        elif args[0].count(":") == 1:
            (m, s) = args[0].split(":")
        elif args[0].count(":") == 2:
            (h, m, s) = args[0].split(":")
        else:
            complain("too many colons")
            return
        try:
            offset = int(h)*360 + int(m)*60 + int(s)
        except ValueError:
            complain("expected numeric literals in date format")
            return
        if len(args) > 1:
            if not re.match("[+-][0-9][0-9][0-9][0-9]", args[1]):
                complain("expected timezone literal to be [+-]hhmm")
        for ei in self.selection:
            event = self.chosen()[ei]
            if isinstance(event, Tag):
                if event.tagger:
                    event.tagger.date.timestamp += offset
                    if len(args) > 1:
                        event.tagger.date.timezone = args[1]
            elif isinstance(event, Commit):
                event.committer.date.timestamp += offset
                if len(args) > 1:
                    event.committer.date.timezone = args[1]
                for author in event.authors:
                    author.date.timestamp += offset
                    if len(args) > 1:
                        author.date.timezone = args[1]

    def help_divide(self):
        print("""
Attempt to partition a repo by cutting the parent-child link
between two specified commits (they must be adjacent). Does not take a
general selection-set argument.  It is only necessary to specify the
parent commit, unless it has multiple children in which case the child
commit must follow.

This operation may fail if the commit graph remains connected
through another path; the tool will detect this. If the repo was named
'foo', the cut segments will be named 'foo-early' and 'foo-late'.
""")
    def do_divide(self, line):
        "Attempt to topologically partition the repo."
        if self.chosen() is None:
            complain("no repo has been chosen.")
            return
        line = self.set_selection_set(line, [])
        if len(self.selection) == 0:
            complain("one or possibly two arguments specifying a link are required")
            return
        early = self.chosen()[self.selection[0]]
        possibles = early.children() 
        if len(self.selection) == 1:    
            if len(possibles) > 1:
                complain("commit has multiple children, one must be specified")
                return
            elif len(possibles) == 1:
                possibles = early.children()
                late = possibles[0]
            else:
                complain("parent has no children")
                return
        elif len(self.selection) == 2:
            late = self.chosen()[self.selection[1]]
            if early.mark not in late.parentMarks():
                complain("not a parent-child pair")
                return
        elif len(self.selection) > 2:
            complain("too many arguments")
        assert(early and late)
        if not self.cut(early, late):
            complain("repository cannot be split here")
        if verbose:
            self.do_choose("")

    def help_expunge(self):
        print("""
Expunge files from the selected portion of the repo history; the
default is the entire history.  The arguments to this command may be
paths or Python regular expressions matching paths.

All filemodify (M) operations and delete (D) operations involving a
matched file in the selected set of events are disconnected from the
repo and put in a removal set.  Renames are followed as the tool walks
forward in the selection set; each triggers a warning message. If a
selected file is a copy (C) target, the copy will be deleted and a
warning message issued. If a selected file is a copy source, the copy
target will be added to the list of paths to be deleted and a warning
issued.

After file expunges have been performed, any commits with no
remaining file operations will be deleted, and any tags pointing to
them. Commits with deleted fileops pointing both in and outside the
path set are not deleted, but are cloned into the removal set.

The removal set is not discarded. It is assembled into a new
repository named after the old one with the suffix "-expunges" added.
This, this command can be used to carve a repository into sections by
file path matches.
""")
    def do_expunge(self, line):
        "Expunge files from the chosen repository."
        if self.chosen() is None:
            complain("no repo has been chosen.")
            return
        line = self.set_selection_set(line, list(range(len(self.chosen()))))
        line = str(line)   # pacify pylint by forcing string type
        self.expunge(self.selection, line.split())

    def help_split(self):
        print("""
Split a specified commit in two, the opposite of coalesce.  The first argument
is required to be a commit location; the separating keyword 'at' must follow,
then an integer 1-origin index of a file operation within the commit.

The commit is copied copied and inserted into a new position in the
event sequence, immediately following itself; the duplicate becomes
the child of the original, and replaces it as parent of the original's
children. Commit metadata is duplicated; the mark of the new commit is
then changed, with 'bis' added as a suffix.

Finally, some file operations - starting at the one indexed by the split
argument - are moved forward from the original commit into the new one.
Legal indices are 2-n, where n is the number of file operations in the
original commit.
""")
    def do_split(self, line):
        "Split a commit."
        if self.chosen() is None:
            raise Recoverable("no repo has been chosen.")
        line = self.set_selection_set(line, [])
        if len(self.selection) != 1:
            raise Recoverable("selection of a single commit required for this command")
        where = self.selection[0]
        event = self.chosen()[where]
        if not isinstance(event, Commit):
            raise Recoverable("fileop argument doesn't point at a commit")
        line = str(line)   # pacify pylint by forcing string type
        if not line.startswith("at"):
            raise Recoverable("expected 'at'")
        else:
            line = line[2:].lstrip()
            try:
                line = str(line)   # pacify pylint by forcing string type
                splitpoint = int(line.split()[0]) - 1
            except ValueError:
                raise Recoverable("expected integer fileop index (1-origin)")
            if splitpoint not in list(range(1, len(event.fileops))):
                raise Recoverable("fileop index out of range")
            # Actual implementation starts here
            self.chosen().events.insert(where+1, event.clone())
            self.chosen()._commits = None
            event2 = self.chosen().events[where+1]
            assert(event.mark == event2.mark)
            event2.mark = event.mark + "bis"
            # Fix up parent/child relationships
            event2.setParents([event.mark])
            for child in event.children():
                parent_marks = child.parentMarks()
                for (j, mark) in enumerate(parent_marks):
                    if mark == event.mark:
                        parent_marks[j] = event2.mark
                child.setParents(parent_marks)
            # Fileop split happens here
            event2.fileops = event.fileops[splitpoint:]
            event2._pathset = None
            event.fileops = event.fileops[:splitpoint]
            event._pathset = None
            if verbose:
                self.do_inspect(repr(where+1) + "," + repr(where+2))

    def help_unite(self):
        print("""
Unite repositories. Name any number of loaded repositories; they will
be united into one union repo and removed from the load list.  The
union repo will be selected.

Before merging, the repos will be sorted by date of first commit.  The
oldest will keep all its branch and tag names unchanged (this rule is
followed so there will always be a defined default branch).  All others
will have their branch and tag names suffixed with their load name.
Marks will be renumbered.

The name of the new repo will be the names of all parts concatenated,
separated by '+'. It will have no source directory or preferred system
type.
""")
    def do_unite(self, line):
        "Unite repos together."
        self.unchoose()
        factors = []
        for name in line.split():
            repo = self.repo_by_name(name)
            if repo is None:
                raise Recoverable("no such repo as %s" % name)
            else:
                factors.append(repo)
        if not factors or len(factors) < 2: 
            raise Recoverable("unite requires repo name arguments")
        self.unite(factors)
        if verbose:
            self.do_choose('')

    def help_graft(self):
        print("""
For when unite doesn't give you enough control.  The selection set
must be of size 1, identifying a single commit in the currently
selected repo.  A following argument must be a repository name.
Labels and branches in the named repo are prefixed with its name; then
it is grafted to the selected one. Its root becomes a child of the
specified commit.  Finally the named repo is removed from the load
list.
""")
    def do_graft(self, line):
        "Graft a named repo onto the selected one."
        if self.chosen() is None:
            complain("no repo has been chosen.")
            return
        line = self.set_selection_set(line, [])
        if len(self.selection) == 1:
            graft_point = self.selection[0]
        else:
            raise Recoverable("a singleton selection set is required.")
        if not self.repolist:
            raise Recoverable("no repositories are loaded.")
        if line in self.reponames():
            graft_repo = self.repo_by_name(line)
        else:
            raise Recoverable("no such repo as %s" % line)
        # OK, we've got the two repos and the graft point.  Do it.
        self.chosen().graft(graft_repo, graft_point)
        self.remove_by_name(graft_repo.name)

    def help_paths(self):
        print("""
Without a modifier, list all paths touched by fileops in
the selection set (which defaults to the entire repo). With the 'sub'
modifier, take a second argument that is a directory name and prepend
it to every path. With the 'sup' modifier, strip the first directory
component from every path.""" )
    def do_paths(self, line):
        if self.chosen() is None:
            complain("no repo has been chosen.")
            return
        rest = self.set_selection_set(line, list(range(len(self.chosen()))))
        if not rest:
            allpaths = set([])
            self.chosen().path_walk(self.selection,
                                  lambda f: allpaths.add(f) or f)
            allpaths = list(allpaths)
            allpaths.sort()
            print "\n".join(allpaths)
            return
        fields = rest.split()
        if fields[0] == "sub":
            prefix = fields[1]
            modified = self.chosen().path_walk(self.selection,
                                               lambda f: os.path.join(prefix,f))
            print "\n".join(modified)
        elif fields[0] == "sup":
            try:
                modified = self.chosen().path_walk(self.selection,
                                               lambda f: f[f.find(os.sep)+1:])
                print "\n".join(modified)
            except IndexError:
                raise Recoverable("no / in sup path.")

    def help_merge(self):
        print("""
Create a merge link. Takes a selection set argument, ignoring all but
the lowest (source) and highest (target) members.  Creates a merge link
from the highest member (child) to the lowest (parent).
""" )
    def do_merge(self, line):
        if self.chosen() is None:
            complain("no repo has been chosen.")
            return
        repo = self.chosen()
        self.set_selection_set(line)
        if not len(self.selection):
            raise Recoverable("merge requires a nonempty selection set.")
        self.selection = list(self.selection)
        self.selection.sort()
        self.selection = [e for e in self.selection \
                          if isinstance(repo.events[e], Commit)]
        if not self.selection or len(self.selection) < 2:
            raise Recoverable("merge requires two commit arguments.")
        earlier = repo.events[list(self.selection)[0]]
        later = repo.events[list(self.selection)[-1]]
        later.addParent(earlier.mark)
        earlier_id = "%s (%s)" % (earlier.mark, earlier.branch)
        later_id = "%s (%s)" % (later.mark, later.branch)
        announce("%s added as a parent of %s" % (earlier_id, later_id))

    def help_tag(self):
        print("""
Move, rename, or delete a tag.  First argument must be an
existing tag name; second argument must be one of the verbs 'move',
'rename', or 'delete'.

For a 'move', a third argument must be a singleton selection set. For
a 'rename', tha third argument may be any token. For a 'delete', no
third argument is required.
""")
    def do_tag(self, line):
        "Move a tag to point to a specified commit, or rename it, or delete it."
        if self.chosen() is None:
            complain("no repo has been chosen.")
            return
        repo = self.chosen()
        (tagname, line) = RepoSurgeon.pop_token(line)
        for event in repo.events:
            if isinstance(event, Tag) and event.name == tagname:
                tag = event
                break
        else:
            raise Recoverable("no such tag as %s" % tagname)
        (verb, line) = RepoSurgeon.pop_token(line)
        if verb == "move":
            self.set_selection_set(line)
            if len(self.selection) != 1:
                raise Recoverable("tag move requires a singleton set.")
            else:
                target = self.selection.pop(0)
            if not isinstance(repo.events[target], Commit):
                raise Recoverable("move target must be a commit.")
            tag.committish = repo.events[target].mark
        elif verb == "rename":
            (newname, line) = RepoSurgeon.pop_token(line)
            if not newname:
                raise Recoverable("new tag name must be nonempty.")
            tag.name = newname
        elif verb == "delete":
            repo.events.remove(tag)
            repo._commits = None
        else:
            raise Recoverable("unknown verb '%s' in tag command.")

    #
    # Artifact Removal
    #
    def help_authors(self):
        print("""
Apply or dump author-map information for the specified selection
set, defaulting to all events. 

Lifts from CVS and Subversion may have only usernames local to
the repository host in committer and author IDs. DVCSes want email
addresses (net-wide identifiers) and complete names. To supply the map
from oune to the other, an authors file is expected to consist of
lines each beginning with a local user ID, followed by a '=' (possibly
surrounded by whitespace) followed by a full name and email address.

When an authors file is applied, email addresses in committer and author
metdata for which the local ID matches between &lt; and @ are replaced
according to the mapping (this handles git-svn lifts). Alternatively,
if the local ID is the entire address, this is also considered a match
(this handles what git-cvsimport and cvs2git do) 

With the 'read' modifier, or no modifier and a filename
argument, apply author mapping data (no filename argument, read the
mapping from standard input).  May be useful if you are editing a repo
or dump created by cvs2git or by git-svn invoked without -A.

With no file argument, or with the 'write' modifier and a file
argument: write a mapping file that could be interpreted by 'authors
read', with entries for each unique committer, author, and tagger (no
file argument sends the report to standard output). This may be
helpful as a start on building an authors file, though each part to
the right of an equals sign will need editing.""")
    def do_authors(self, line):
        "Apply or dump author-mapping file."
        if self.chosen() is None:
            complain("no repo has been chosen.")
            return
        rest = self.set_selection_set(line, list(range(len(self.chosen()))))
        fields = rest.split()
        if not fields or (fields[0] == "write" and len(fields) == 1):
            self.chosen().write_authormap(self.selection, sys.stdout)
        elif fields[0] == "write":
            try:
                with open(fields[1], "w") as wfp:
                    self.chosen().write_authormap(self.selection, wfp)
            except (OSError, IOError):
                raise Recoverable("authors file %s could not be written." \
                                  % fields[1])
        elif fields[0] == "read" and len(fields) == 1:
            self.chosen().read_authormap(self.selection, sys.stdin)
        elif fields[0] == "read":
            try:
                with open(fields[1]) as fp:
                    self.chosen().read_authormap(self.selection, fp)
            except (OSError, IOError):
                raise Recoverable("authors file %s could not be read." \
                                  % fields[1])
        else:
            try:
                with open(fields[0]) as fp:
                    self.chosen().read_authormap(self.selection, fp)
            except (OSError, IOError):
                raise Recoverable("authors file %s could not be read." \
                                  % fields[0])

    #
    # Reference lifting
    #
    def help_fossils(self):
        print("""
Read or write the fossil-references data.  The format of each line is
three whitespace-separated fields: a reference cookie, a timestamp, and
a committer email address.  Does not take a selection set.
""")
    def do_fossils(self, line):
        "Apply a reference-mapping file."
        if self.chosen() is None:
            complain("no repo has been chosen.")
            return
        fields = line.split()
        if not fields or (fields[0] == "write" and len(fields) == 1):
            self.chosen().write_fossilmap(sys.stdout)
        elif fields[0] == "write":
            try:
                with open(fields[1], "w") as wfp:
                    self.chosen().write_fossilmap(wfp)
            except (OSError, IOError):
                raise Recoverable("can't open %s for write" % fields[1])
        elif fields[0] == "read" and len(fields) == 1:
            self.chosen().read_fossilmap(sys.stdin)
        elif fields[0] == "read":
            try:
                with open(fields[1]) as fp:
                    self.chosen().read_fossilmap(fp)
            except (OSError, IOError):
                raise Recoverable("can't open %s for read" % fields[1])
        else:
            try:
                with open(fields[0]) as fp:
                    self.chosen().read_fossilmap(fp)
            except (OSError, IOError):
                raise Recoverable("can't open %s for read" % fields[1])

    def help_references(self):
        print("""
Produces a listing of events that may have Subversion or CVS commit
references in them. With the modifier 'edit', edit this set.

With the modifier 'lift', transform commit-reference cookies from CVS
and Subversion into action stamps.  This command expects cookies
consisting of the leading string '[[', followed by a VCS identifier
(currently SVN or CVS) followed by VCS-dependent information, followed
by ']]'. An action stamp pointing at the corresponding commit is
substituted when possible.

Enables writing of the fassil-reference map when the repo is written or rebuilt.
""")
    def do_references(self, line):
        "Look for things that might be CVS or Subversion revision references."
        if self.chosen() is None:
            complain("no repo has been chosen.")
            return
        repo = self.chosen()
        repo.parse_dollar_cookies()
        rest = self.set_selection_set(line, list(range(len(self.chosen()))))
        if "lift" in rest:
            hits = 0
            def substitute(getter, matchobj):
                payload = matchobj.group(0)[2:-2]
                commit = getter(payload)
                if commit is None:
                    complain("no commit matches " + repr(payload))
                    return matchobj.group(0) # no replacement
                elif commit:
                    text = commit.committer.action_stamp()
                    return text
                else:
                    complain("cannot resolve %s" % payload)
                    return matchobj.group(0) # no replacement
            for (regexp, getter) in \
                    ((r"CVS:[^:\]]+:[0-9.]+",
                      lambda p: repo.fossil_map.get(p) or repo.dollar_map.get(p)),
                     ("SVN:[0-9]+",
                      lambda p: repo.fossil_map.get(p) or repo.dollar_map.get(p)),
                     (":[0-9]+",
                      lambda p: repo.objfind(p)),
                     ):
                match_re = re.compile(re.escape("[[")+regexp+re.escape("]]"))
                for ei in self.selection:
                    event = repo.events[ei]
                    if isinstance(event, Commit) or isinstance(event, Tag):
                        event.comment, new_hits = match_re.subn(
                            lambda m: substitute(getter, m),
                            event.comment)
                        hits += new_hits
            announce("%d references resolved." % hits)
            repo.write_fossils = True
        else:
            # No modifier, just list or edit
            refstyles = (
                # Subversion references
                r"\Wr([0-9]+)\W",
                r"(?:SVN|svn|Subversion|subversion|rev|version).*\W([0-9]+)\W",
                # CVS references
                r"(?:CVS|cvs|rev|version).*\W([0-9][0-9.]+)\W",
                # Possible bare CVS references
                r"[0-9]+\.[0-9]+\.[0-9]+",
                )
            idhits = []
            for ei in self.selection:
                event = repo.events[ei]
                if hasattr(event, "comment"):
                    text = event.comment
                elif hasattr(event, "text"):
                    text = event.text
                else:
                    continue
                for pattern in refstyles:
                    if re.search(pattern, text):
                        if ei not in idhits:
                            idhits.append(ei)
            if idhits:
                if rest.startswith("edit"):
                    self.edit(idhits, rest[4:].strip())
                else:
                    for ei in idhits:
                        event = repo.events[ei]
                        if hasattr(event, "lister"):
                            summary = event.lister(ei, screenwidth())
                            if summary:
                                sys.stdout.write(summary + "\n")

    #
    # Examining tree states
    #
    def help_checkout(self):
        print("""
Check out files for a specified commit into a directory.  The selection
set must resolve to a singleton commit.
""")
    def do_checkout(self, line):
        "Check out files for a specified commit into a directory."
        if self.chosen() is None:
            complain("no repo has been chosen.")
            return
        repo = self.chosen()
        rest = self.set_selection_set(line, list(range(len(self.chosen()))))
        if not rest:
            raise Recoverable("no target directory specified.")
        if len(self.selection) == 1:
            commit = repo.events[self.selection[0]]
            if not isinstance(commit, Commit):
                raise Recoverable("not a commit.")
        else:
            raise Recoverable("a singleton selection set is required.")
        commit.checkout(rest)

    def help_diff(self):
        print("""
Display the difference between commits. Takes a selection-set argument which
must resolve to exactly two commits.
""")
    def do_diff(self, line):
        "Display a diff between versions."
        if self.chosen() is None:
            complain("no repo has been chosen.")
            return
        repo = self.chosen()
        self.set_selection_set(line, list(range(len(self.chosen()))))
        bounds = list(self.selection)
        bounds.sort()
        bounds = tuple([repo.events[i] for i in bounds])
        if len(self.selection) != 2 or \
               not isinstance(bounds[0], Commit) or \
               not isinstance(bounds[1], Commit):
            raise Recoverable("a pair of commits is required.")
        dir1 = bounds[0].checkout()
        dir2 = bounds[1].checkout()
        command = "diff -r --label 'commit %s' --label 'commit %s' -u %s %s" % \
                  (bounds[0].mark, bounds[1].mark, dir1, dir2)
        os.system(command)
    #
    # Setting patch to branchify
    #
    def help_branchify(self):
        print("""
Specify the list of directories to be treated as potential branches (to
become tags if there are no modifications after the creation copies)
when analyzing a Subversion repo. This list is ignored when the
svn_nobranch option is set.  It defaults to the 'standard layout'
set of directories, plus any unrecognized directories in the
repository root.

With no arguments, displays the current branchification set.

An asterisk at the end of a path in the set means 'all immediate
subdirectories of this path, unless they are part of another (longer)
path in the branchify set'.

Note that the branchify set is a property of the reposurgeon interpreter, not
of any individual repository, and will persist across Subversion
dumpfile reads. This may lead to unexpected results if you forget
to re-set it.
""")
    def do_branchify(self, line):
        if line.strip():
            global_options['svn_branchify'] = line.strip().split()
        announce(" ".join(global_options['svn_branchify']))
    #
    # Setting options
    #
    def help_set(self):
        print("""
Set a boolean option to control reposurgeon's behavior.   With no arguments,
displays the state of all flags and options. The following flags and
options are defined:
""")
        for (opt, expl) in RepoSurgeon.OptionFlags:
            print(opt + ":\n" + expl)
    def do_set(self, line):
        if not line.strip():
            for opt in dict(RepoSurgeon.OptionFlags):
                print("\t%s = %s" % (opt, global_options.get(opt, False)))
        else:
            for option in line.split():
                if option not in dict(RepoSurgeon.OptionFlags):
                    complain("no such option flag as '%s'" % option)
                else:
                    global_options[option] = True
    def help_clear(self):
        print("""
Clear a boolean option to control reposurgeon's behavior.   With no arguments,
displays the state of all flags. The following flags and options are defined:
""")
        for (opt, expl) in RepoSurgeon.OptionFlags:
            print(opt + ":\n" + expl)
    def do_clear(self, line):
        if not line.strip():
            for opt in dict(RepoSurgeon.OptionFlags):
                print("\t%s = %s" % (opt, global_options.get(opt, False)))
        else:
            for option in line.split():
                if option not in dict(RepoSurgeon.OptionFlags):
                    complain("no such option flag as '%s'" % option)
                else:
                    global_options[option] = False
    def help_runtests(self):
        print("""
Runs the unit tests and reports the results.
""")
    def do_runtests(self, line):
        def runtest(name):
            result = unittest.TextTestRunner().run(unittest.defaultTestLoader.loadTestsFromTestCase(globals()[name]))
            if not result.wasSuccessful():
                raise Recoverable("unit tests failed")
        available = ["DateTests"]
        if line:
            if line in available:
                runtest(line)
            else:
                complain("no test class known as '%s'" % line)
        else:
            for name in available:
                runtest(name)

<<<<<<< HEAD
class ProfiledThread(threading.Thread):
    # Overrides threading.Thread.run()
    def run(self):
        profiler = cProfile.Profile()
        try:
            return profiler.runcall(threading.Thread.run, self)
        finally:
            fn = '%s-%d.profile' % ("foo", self.ident,)
            profiler.dump_stats(fn)
            announce("wrote profile stats to %s" % fn)

exitStatus = Queue.Queue()

def main():
=======
if __name__ == '__main__':
    # Increase max stack size from 8MB to 512MB
    # Needed to handle really large repositories.
    resource.setrlimit(resource.RLIMIT_STACK, (2**29,-1))
    sys.setrecursionlimit(10**6)
>>>>>>> 4ad21c5a
    try:
        def interactive():
            global verbose
            interpreter.use_rawinput = True
            if verbose == 0:
                verbose = 1
            interpreter.cmdloop()
            interpreter.use_rawinput = False
        interpreter = RepoSurgeon()
        interpreter.use_rawinput = False
        if not sys.argv[1:]:
            sys.argv.append("-")
        try:
            for arg in sys.argv[1:]:
                for arg in arg.split(";"):
                    if arg == '-':
                        if interpreter.profile_log is None:
                            interactive()
                        elif interpreter.profile_log:
                            cProfile.run('interactive()', \
                                         interpreter.profile_log)
                        else:
                            cProfile.run('interactive()')
                    else:
                        # Call the base method so RecoverableExceptions
                        # won't be caught; we want them to abort scripting.
                        cmd.Cmd.onecmd(interpreter, interpreter.precmd(arg))
        finally:
            interpreter.cleanup()
    except (Recoverable, Fatal) as xe:
        complain(xe.msg)
        exitStatus.put(1)
    except KeyboardInterrupt:
        print("")

<<<<<<< HEAD
if __name__ == '__main__':
    threading.stack_size(128*1024*1024)
    if re.search("profiled", sys.argv[0]) is not None:
        announce('profiling enabled.')
        thread = ProfiledThread(target = main)
    else:
        thread = threading.Thread(target = main)
    thread.start()
    thread.join()
    try:
        sys.exit(exitStatus.get_nowait())
    except (Queue.Empty):
        pass
=======
>>>>>>> 4ad21c5a
# end<|MERGE_RESOLUTION|>--- conflicted
+++ resolved
@@ -7,15 +7,9 @@
 # Requires Python 2.7.2 or newer.
 #
 import sys, os, cmd, tempfile, subprocess, glob, hashlib, cProfile, cPickle
-<<<<<<< HEAD
-import re, time, calendar, signal, shutil, copy, shlex, collections, unittest
+import re, signal, shutil, copy, shlex, collections, resource
+import time, calendar, unittest
 import email.message, email.parser, email.utils
-import xml.etree.cElementTree as ET
-import threading, Queue
-=======
-import re, time, calendar, signal, shutil, copy, shlex, collections, resource
-import email.message, email.parser, email.utils
->>>>>>> 4ad21c5a
 
 # This import only works on Unixes.  The intention is to enable
 # Ctrl-P, Ctrl-N, and friends in Cmd. 
@@ -6363,28 +6357,11 @@
             for name in available:
                 runtest(name)
 
-<<<<<<< HEAD
-class ProfiledThread(threading.Thread):
-    # Overrides threading.Thread.run()
-    def run(self):
-        profiler = cProfile.Profile()
-        try:
-            return profiler.runcall(threading.Thread.run, self)
-        finally:
-            fn = '%s-%d.profile' % ("foo", self.ident,)
-            profiler.dump_stats(fn)
-            announce("wrote profile stats to %s" % fn)
-
-exitStatus = Queue.Queue()
-
-def main():
-=======
 if __name__ == '__main__':
     # Increase max stack size from 8MB to 512MB
     # Needed to handle really large repositories.
     resource.setrlimit(resource.RLIMIT_STACK, (2**29,-1))
     sys.setrecursionlimit(10**6)
->>>>>>> 4ad21c5a
     try:
         def interactive():
             global verbose
@@ -6416,24 +6393,6 @@
             interpreter.cleanup()
     except (Recoverable, Fatal) as xe:
         complain(xe.msg)
-        exitStatus.put(1)
     except KeyboardInterrupt:
         print("")
-
-<<<<<<< HEAD
-if __name__ == '__main__':
-    threading.stack_size(128*1024*1024)
-    if re.search("profiled", sys.argv[0]) is not None:
-        announce('profiling enabled.')
-        thread = ProfiledThread(target = main)
-    else:
-        thread = threading.Thread(target = main)
-    thread.start()
-    thread.join()
-    try:
-        sys.exit(exitStatus.get_nowait())
-    except (Queue.Empty):
-        pass
-=======
->>>>>>> 4ad21c5a
 # end